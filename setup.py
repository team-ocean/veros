#!/usr/bin/env python
# coding=utf-8

from setuptools import setup, find_packages
from codecs import open
import os
import re

import versioneer


CLASSIFIERS = """
Development Status :: 3 - Alpha
Intended Audience :: Science/Research
License :: OSI Approved :: MIT License
Programming Language :: Python :: 3
Programming Language :: Python :: 3.5
Programming Language :: Python :: 3.6
Programming Language :: Python :: 3.7
Programming Language :: Python :: 3.8
Programming Language :: Python :: Implementation :: CPython
Topic :: Scientific/Engineering
Operating System :: Microsoft :: Windows
Operating System :: POSIX
Operating System :: Unix
Operating System :: MacOS
"""

MINIMUM_VERSIONS = {
    'numpy': '1.13',
    'requests': '2.18',
}

EXTRAS_REQUIRE = {
<<<<<<< HEAD
    'fast': ['pyamg'],
    'mpi': ['mpi4py', 'petsc4py'],
    'test': ['pytest', 'pytest-cov', 'pytest-xdist', 'codecov', 'pyopencl', 'pyamg', 'petsc4py', 'mpi4py']
=======
    'test': [
        'pytest',
        'pytest-cov',
        'pytest-xdist',
        'codecov',
        'petsc4py',
        'mpi4py'
    ]
>>>>>>> e0677185
}

CONSOLE_SCRIPTS = [
    'veros = veros.cli.veros:cli',
    'veros-run = veros.cli.veros_run:cli',
    'veros-copy-setup = veros.cli.veros_copy_setup:cli',
    'veros-resubmit = veros.cli.veros_resubmit:cli',
    'veros-create-mask = veros.cli.veros_create_mask:cli'
]

PACKAGE_DATA = ['setup/*/assets.yml', 'setup/*/*.npy', 'setup/*/*.png']

here = os.path.abspath(os.path.dirname(__file__))

with open(os.path.join(here, 'README.md'), encoding='utf-8') as f:
    long_description = f.read()

install_requires = []
with open(os.path.join(here, 'requirements.txt'), encoding='utf-8') as f:
    for line in f:
        line = line.strip()
        pkg = re.match(r'(\w+)\b.*', line).group(1)
        if pkg in MINIMUM_VERSIONS:
            line = ''.join([line, ',>=', MINIMUM_VERSIONS[pkg]])
        line = line.replace('==', '<=')
        install_requires.append(line)

setup(
    name='veros',
    license='MIT',
    author='Dion Häfner (NBI Copenhagen)',
    author_email='dion.haefner@nbi.ku.dk',
    keywords='oceanography python parallel numpy multi-core '
             'geophysics ocean-model mpi4py',
    description='The versatile ocean simulator, in pure Python, powered by Bohrium.',
    long_description=long_description,
    long_description_content_type='text/markdown',
    url='https://veros.readthedocs.io',
    python_requires='>3.5.2',
    version=versioneer.get_version(),
    cmdclass=versioneer.get_cmdclass(),
    packages=find_packages(),
    install_requires=install_requires,
    extras_require=EXTRAS_REQUIRE,
    entry_points={
        'console_scripts': CONSOLE_SCRIPTS,
        'veros.setup_dirs': [
            'base = veros.setup'
        ]
    },
    package_data={
        'veros': PACKAGE_DATA
    },
    classifiers=[c for c in CLASSIFIERS.split('\n') if c],
    zip_safe=False,
)<|MERGE_RESOLUTION|>--- conflicted
+++ resolved
@@ -32,11 +32,6 @@
 }
 
 EXTRAS_REQUIRE = {
-<<<<<<< HEAD
-    'fast': ['pyamg'],
-    'mpi': ['mpi4py', 'petsc4py'],
-    'test': ['pytest', 'pytest-cov', 'pytest-xdist', 'codecov', 'pyopencl', 'pyamg', 'petsc4py', 'mpi4py']
-=======
     'test': [
         'pytest',
         'pytest-cov',
@@ -45,7 +40,6 @@
         'petsc4py',
         'mpi4py'
     ]
->>>>>>> e0677185
 }
 
 CONSOLE_SCRIPTS = [
