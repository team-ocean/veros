--- conflicted
+++ resolved
@@ -20,11 +20,7 @@
 
       matrix:
           os: [ubuntu-latest, macos-latest, windows-latest]
-<<<<<<< HEAD
-          python-version: ["3.7", "3.11"]
-=======
-          python-version: ["3.8", "3.11"]
->>>>>>> d1d6d7e0
+          python-version: ["3.8", "3.12"]
           nocc: [false]
 
           include:
