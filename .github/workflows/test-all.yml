--- conflicted
+++ resolved
@@ -18,11 +18,7 @@
 
       matrix:
         os: [ubuntu-20.04]
-<<<<<<< HEAD
-        python-version: ["3.7", "3.11"]
-=======
-        python-version: ["3.8", "3.11"]
->>>>>>> d1d6d7e0
+        python-version: ["3.8", "3.12"]
         backend: [numpy, jax]
 
     env:
