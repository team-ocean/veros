#!/usr/bin/env python

import os

import h5netcdf

from veros import VerosSetup, veros_method
from veros.variables import Variable
import veros.tools

BASE_PATH = os.path.dirname(os.path.realpath(__file__))
DATA_FILES = veros.tools.get_assets(
    "global_4deg",
    os.path.join(BASE_PATH, "assets.yml")
)


class GlobalFourDegreeSetup(VerosSetup):
    """Global 4 degree model with 15 vertical levels.

    This setup demonstrates:
     - setting up a realistic model
     - reading input data from external files
     - implementing surface forcings
     - applying a simple ice mask

    `Adapted from pyOM2 <https://wiki.cen.uni-hamburg.de/ifm/TO/pyOM2/4x4%20global%20model>`_.
    """
    @veros_method
    def set_parameter(self, vs):
        vs.identifier = "4deg"

        vs.nx, vs.ny, vs.nz = 90, 40, 15
        vs.dt_mom = 1800.0
        vs.dt_tracer = 86400.0
        vs.runlen = 0.

        vs.coord_degree = True
        vs.enable_cyclic_x = True

        vs.congr_epsilon = 1e-8
        vs.congr_max_iterations = 20000

        vs.enable_neutral_diffusion = True
        vs.K_iso_0 = 1000.0
        vs.K_iso_steep = 1000.0
        vs.iso_dslope = 4. / 1000.0
        vs.iso_slopec = 1. / 1000.0
        vs.enable_skew_diffusion = True

        vs.enable_hor_friction = True
        vs.A_h = (4 * vs.degtom)**3 * 2e-11
        vs.enable_hor_friction_cos_scaling = True
        vs.hor_friction_cosPower = 1

        vs.enable_implicit_vert_friction = True
        vs.enable_tke = True
        vs.c_k = 0.1
        vs.c_eps = 0.7
        vs.alpha_tke = 30.0
        vs.mxl_min = 1e-8
        vs.tke_mxl_choice = 2
        vs.enable_tke_superbee_advection = True

        vs.enable_eke = True
        vs.eke_k_max = 1e4
        vs.eke_c_k = 0.4
        vs.eke_c_eps = 0.5
        vs.eke_cross = 2.
        vs.eke_crhin = 1.0
        vs.eke_lmin = 100.0
        vs.enable_eke_superbee_advection = True

        vs.enable_idemix = True
        vs.enable_idemix_hor_diffusion = True
        vs.enable_eke_diss_surfbot = True
        vs.eke_diss_surfbot_frac = 0.2
        vs.enable_idemix_superbee_advection = True

        vs.eq_of_state_type = 5

        # custom variables
        vs.nmonths = 12
        vs.variables.update(
            sss_clim=Variable("sss_clim", ("xt", "yt", "nmonths"), "", "", time_dependent=False),
            sst_clim=Variable("sst_clim", ("xt", "yt", "nmonths"), "", "", time_dependent=False),
            qnec=Variable("qnec", ("xt", "yt", "nmonths"), "", "", time_dependent=False),
            qnet=Variable("qnet", ("xt", "yt", "nmonths"), "", "", time_dependent=False),
            taux=Variable("taux", ("xt", "yt", "nmonths"), "", "", time_dependent=False),
            tauy=Variable("tauy", ("xt", "yt", "nmonths"), "", "", time_dependent=False),
        )

    @veros_method
    def _read_forcing(self, vs, var):
        with h5netcdf.File(DATA_FILES["forcing"], "r") as infile:
            var_obj = infile.variables[var]
            return np.array(var_obj, dtype=str(var_obj.dtype)).T

    @veros_method
    def set_grid(self, vs):
        ddz = np.array([50., 70., 100., 140., 190., 240., 290., 340.,
                        390., 440., 490., 540., 590., 640., 690.])
        vs.dzt[:] = ddz[::-1]
        vs.dxt[:] = 4.0
        vs.dyt[:] = 4.0
        vs.y_origin = -76.0
        vs.x_origin = 4.0

    @veros_method
    def set_coriolis(self, vs):
        vs.coriolis_t[...] = 2 * vs.omega * np.sin(vs.yt[np.newaxis, :] / 180. * vs.pi)

    @veros_method(dist_safe=False, local_variables=[
        "kbot"
    ])
    def set_topography(self, vs):
        bathymetry_data = self._read_forcing(vs, "bathymetry")
        salt_data = self._read_forcing(vs, "salinity")[:, :, ::-1]
        mask_salt = salt_data == 0.
        vs.kbot[2:-2, 2:-2] = 1 + np.sum(mask_salt.astype(np.int), axis=2)
        mask_bathy = bathymetry_data == 0
        vs.kbot[2:-2, 2:-2][mask_bathy] = 0
        vs.kbot[vs.kbot == vs.nz] = 0

    @veros_method(dist_safe=False, local_variables=[
        "taux", "tauy", "qnec", "qnet", "sss_clim", "sst_clim",
        "temp", "salt", "taux", "tauy", "area_t", "maskT",
        "forc_iw_bottom", "forc_iw_surface"
    ])
    def set_initial_conditions(self, vs):
        # initial conditions for T and S
        temp_data = self._read_forcing(vs, "temperature")[:, :, ::-1]
        vs.temp[2:-2, 2:-2, :, :2] = temp_data[:, :, :, np.newaxis] * \
            vs.maskT[2:-2, 2:-2, :, np.newaxis]

        salt_data = self._read_forcing(vs, "salinity")[:, :, ::-1]
        vs.salt[2:-2, 2:-2, :, :2] = salt_data[..., np.newaxis] * vs.maskT[2:-2, 2:-2, :, np.newaxis]

        # use Trenberth wind stress from MITgcm instead of ECMWF (also contained in ecmwf_4deg.cdf)
<<<<<<< HEAD
        vs.taux[2:-2, 2:-2, :] = self._read_forcing(vs, "tau_x") / vs.rho_0
        vs.tauy[2:-2, 2:-2, :] = self._read_forcing(vs, "tau_y") / vs.rho_0
=======
        self.taux[2:-2, 2:-2, :] = self._read_forcing("tau_x")
        self.tauy[2:-2, 2:-2, :] = self._read_forcing("tau_y")
>>>>>>> 67c12b8e

        # heat flux
        with h5netcdf.File(DATA_FILES["ecmwf"], "r") as ecmwf_data:
            qnec_var = ecmwf_data.variables["Q3"]
            vs.qnec[2:-2, 2:-2, :] = np.array(qnec_var, dtype=str(qnec_var.dtype)).transpose()
            vs.qnec[vs.qnec <= -1e10] = 0.0

        q = self._read_forcing(vs, "q_net")
        vs.qnet[2:-2, 2:-2, :] = -q
        vs.qnet[vs.qnet <= -1e10] = 0.0

        fxa = np.sum(vs.qnet[2:-2, 2:-2, :] * vs.area_t[2:-2, 2:-2, np.newaxis]) \
              / 12 / np.sum(vs.area_t[2:-2, 2:-2])
        print(" removing an annual mean heat flux imbalance of %e W/m^2" % fxa)
        vs.qnet[...] = (vs.qnet - fxa) * vs.maskT[:, :, -1, np.newaxis]

        # SST and SSS
        vs.sst_clim[2:-2, 2:-2, :] = self._read_forcing(vs, "sst")
        vs.sss_clim[2:-2, 2:-2, :] = self._read_forcing(vs, "sss")

        if vs.enable_idemix:
            vs.forc_iw_bottom[2:-2, 2:-2] = self._read_forcing(vs, "tidal_energy") / vs.rho_0
            vs.forc_iw_surface[2:-2, 2:-2] = self._read_forcing(vs, "wind_energy") / vs.rho_0 * 0.2

    @veros_method
    def set_forcing(self, vs):
        year_in_seconds = 360 * 86400.
        (n1, f1), (n2, f2) = veros.tools.get_periodic_interval(
            vs.time, year_in_seconds, year_in_seconds / 12., 12
        )

        # wind stress
        vs.surface_taux[...] = (f1 * vs.taux[:, :, n1] + f2 * vs.taux[:, :, n2])
        vs.surface_tauy[...] = (f1 * vs.tauy[:, :, n1] + f2 * vs.tauy[:, :, n2])

        # tke flux
<<<<<<< HEAD
        if vs.enable_tke:
            vs.forc_tke_surface[1:-1, 1:-1] = np.sqrt((0.5 * (vs.surface_taux[1:-1, 1:-1] \
                                                                + vs.surface_taux[:-2, 1:-1]))**2
                                                      + (0.5 * (vs.surface_tauy[1:-1, 1:-1] \
                                                                + vs.surface_tauy[1:-1, :-2]))**2)**(3. / 2.)
=======
        if self.enable_tke:
            self.forc_tke_surface[1:-1, 1:-1] = np.sqrt((0.5 * (self.surface_taux[1:-1, 1:-1] \
                                                                + self.surface_taux[:-2, 1:-1]) / self.rho_0)**2
                                                      + (0.5 * (self.surface_tauy[1:-1, 1:-1] \
                                                                + self.surface_tauy[1:-1, :-2]) / self.rho_0)**2)**(3. / 2.)
>>>>>>> 67c12b8e
        # heat flux : W/m^2 K kg/J m^3/kg = K m/s
        cp_0 = 3991.86795711963
        sst = f1 * vs.sst_clim[:, :, n1] + f2 * vs.sst_clim[:, :, n2]
        qnec = f1 * vs.qnec[:, :, n1] + f2 * vs.qnec[:, :, n2]
        qnet = f1 * vs.qnet[:, :, n1] + f2 * vs.qnet[:, :, n2]
        vs.forc_temp_surface[...] = (qnet + qnec * (sst - vs.temp[:, :, -1, vs.tau])) \
                                       * vs.maskT[:, :, -1] / cp_0 / vs.rho_0

        # salinity restoring
        t_rest = 30 * 86400.0
        sss = f1 * vs.sss_clim[:, :, n1] + f2 * vs.sss_clim[:, :, n2]
        vs.forc_salt_surface[:] = 1. / t_rest * \
            (sss - vs.salt[:, :, -1, vs.tau]) * vs.maskT[:, :, -1] * vs.dzt[-1]

        # apply simple ice mask
<<<<<<< HEAD
        mask = np.logical_and(vs.temp[:, :, -1, vs.tau] * vs.maskT[:, :, -1] < -1.8,
                              vs.forc_temp_surface < 0.)
        vs.forc_temp_surface[mask] = 0.0
        vs.forc_salt_surface[mask] = 0.0

    @veros_method
    def set_diagnostics(self, vs):
        vs.diagnostics["cfl_monitor"].output_frequency = 360 * 86400. / 24.
        vs.diagnostics["snapshot"].output_frequency = 360 * 86400. / 24.
        vs.diagnostics["overturning"].output_frequency = 360 * 86400. / 24.
        vs.diagnostics["overturning"].sampling_frequency = vs.dt_tracer
        vs.diagnostics["energy"].output_frequency = 360 * 86400. / 24.
        vs.diagnostics["energy"].sampling_frequency = 86400
        average_vars = ["temp", "salt", "u", "v", "w", "surface_taux",
                        "surface_tauy", "psi"]
        vs.diagnostics["averages"].output_variables = average_vars
        vs.diagnostics["averages"].output_frequency = 86400. * 30
        vs.diagnostics["averages"].sampling_frequency = 86400
=======
        mask = np.logical_and(self.temp[:, :, -1, self.tau] * self.maskT[:, :, -1] < -1.8,
                              self.forc_temp_surface < 0.)
        self.forc_temp_surface[mask] = 0.0
        self.forc_salt_surface[mask] = 0.0

    @veros.veros_method
    def set_diagnostics(self):
        self.diagnostics["snapshot"].output_frequency = 360 * 86400.
        self.diagnostics["overturning"].output_frequency = 360 * 86400.
        self.diagnostics["overturning"].sampling_frequency = self.dt_tracer
        self.diagnostics["energy"].output_frequency = 360 * 86400.
        self.diagnostics["energy"].sampling_frequency = 86400
        average_vars = ["temp", "salt", "u", "v", "w", "surface_taux", "surface_tauy", "psi"]
        self.diagnostics["averages"].output_variables = average_vars
        self.diagnostics["averages"].output_frequency = 360 * 86400.
        self.diagnostics["averages"].sampling_frequency = 86400
>>>>>>> 67c12b8e

    @veros_method
    def after_timestep(self, vs):
        pass


@veros.tools.cli
def run(*args, **kwargs):
    simulation = GlobalFourDegreeSetup(*args, **kwargs)
    simulation.setup()
    simulation.run()


if __name__ == "__main__":
    run()<|MERGE_RESOLUTION|>--- conflicted
+++ resolved
@@ -137,13 +137,8 @@
         vs.salt[2:-2, 2:-2, :, :2] = salt_data[..., np.newaxis] * vs.maskT[2:-2, 2:-2, :, np.newaxis]
 
         # use Trenberth wind stress from MITgcm instead of ECMWF (also contained in ecmwf_4deg.cdf)
-<<<<<<< HEAD
-        vs.taux[2:-2, 2:-2, :] = self._read_forcing(vs, "tau_x") / vs.rho_0
-        vs.tauy[2:-2, 2:-2, :] = self._read_forcing(vs, "tau_y") / vs.rho_0
-=======
-        self.taux[2:-2, 2:-2, :] = self._read_forcing("tau_x")
-        self.tauy[2:-2, 2:-2, :] = self._read_forcing("tau_y")
->>>>>>> 67c12b8e
+        vs.taux[2:-2, 2:-2, :] = self._read_forcing("tau_x")
+        vs.tauy[2:-2, 2:-2, :] = self._read_forcing("tau_y")
 
         # heat flux
         with h5netcdf.File(DATA_FILES["ecmwf"], "r") as ecmwf_data:
@@ -180,19 +175,11 @@
         vs.surface_tauy[...] = (f1 * vs.tauy[:, :, n1] + f2 * vs.tauy[:, :, n2])
 
         # tke flux
-<<<<<<< HEAD
         if vs.enable_tke:
             vs.forc_tke_surface[1:-1, 1:-1] = np.sqrt((0.5 * (vs.surface_taux[1:-1, 1:-1] \
-                                                                + vs.surface_taux[:-2, 1:-1]))**2
+                                                                + vs.surface_taux[:-2, 1:-1]) / vs.rho_0)**2
                                                       + (0.5 * (vs.surface_tauy[1:-1, 1:-1] \
-                                                                + vs.surface_tauy[1:-1, :-2]))**2)**(3. / 2.)
-=======
-        if self.enable_tke:
-            self.forc_tke_surface[1:-1, 1:-1] = np.sqrt((0.5 * (self.surface_taux[1:-1, 1:-1] \
-                                                                + self.surface_taux[:-2, 1:-1]) / self.rho_0)**2
-                                                      + (0.5 * (self.surface_tauy[1:-1, 1:-1] \
-                                                                + self.surface_tauy[1:-1, :-2]) / self.rho_0)**2)**(3. / 2.)
->>>>>>> 67c12b8e
+                                                                + vs.surface_tauy[1:-1, :-2]) / vs.rho_0)**2)**(3. / 2.)
         # heat flux : W/m^2 K kg/J m^3/kg = K m/s
         cp_0 = 3991.86795711963
         sst = f1 * vs.sst_clim[:, :, n1] + f2 * vs.sst_clim[:, :, n2]
@@ -208,43 +195,22 @@
             (sss - vs.salt[:, :, -1, vs.tau]) * vs.maskT[:, :, -1] * vs.dzt[-1]
 
         # apply simple ice mask
-<<<<<<< HEAD
         mask = np.logical_and(vs.temp[:, :, -1, vs.tau] * vs.maskT[:, :, -1] < -1.8,
                               vs.forc_temp_surface < 0.)
         vs.forc_temp_surface[mask] = 0.0
         vs.forc_salt_surface[mask] = 0.0
 
-    @veros_method
+    @veros.veros_method
     def set_diagnostics(self, vs):
-        vs.diagnostics["cfl_monitor"].output_frequency = 360 * 86400. / 24.
-        vs.diagnostics["snapshot"].output_frequency = 360 * 86400. / 24.
-        vs.diagnostics["overturning"].output_frequency = 360 * 86400. / 24.
+        vs.diagnostics["snapshot"].output_frequency = 360 * 86400.
+        vs.diagnostics["overturning"].output_frequency = 360 * 86400.
         vs.diagnostics["overturning"].sampling_frequency = vs.dt_tracer
-        vs.diagnostics["energy"].output_frequency = 360 * 86400. / 24.
+        vs.diagnostics["energy"].output_frequency = 360 * 86400.
         vs.diagnostics["energy"].sampling_frequency = 86400
-        average_vars = ["temp", "salt", "u", "v", "w", "surface_taux",
-                        "surface_tauy", "psi"]
+        average_vars = ["temp", "salt", "u", "v", "w", "surface_taux", "surface_tauy", "psi"]
         vs.diagnostics["averages"].output_variables = average_vars
-        vs.diagnostics["averages"].output_frequency = 86400. * 30
+        vs.diagnostics["averages"].output_frequency = 360 * 86400.
         vs.diagnostics["averages"].sampling_frequency = 86400
-=======
-        mask = np.logical_and(self.temp[:, :, -1, self.tau] * self.maskT[:, :, -1] < -1.8,
-                              self.forc_temp_surface < 0.)
-        self.forc_temp_surface[mask] = 0.0
-        self.forc_salt_surface[mask] = 0.0
-
-    @veros.veros_method
-    def set_diagnostics(self):
-        self.diagnostics["snapshot"].output_frequency = 360 * 86400.
-        self.diagnostics["overturning"].output_frequency = 360 * 86400.
-        self.diagnostics["overturning"].sampling_frequency = self.dt_tracer
-        self.diagnostics["energy"].output_frequency = 360 * 86400.
-        self.diagnostics["energy"].sampling_frequency = 86400
-        average_vars = ["temp", "salt", "u", "v", "w", "surface_taux", "surface_tauy", "psi"]
-        self.diagnostics["averages"].output_variables = average_vars
-        self.diagnostics["averages"].output_frequency = 360 * 86400.
-        self.diagnostics["averages"].sampling_frequency = 86400
->>>>>>> 67c12b8e
 
     @veros_method
     def after_timestep(self, vs):
