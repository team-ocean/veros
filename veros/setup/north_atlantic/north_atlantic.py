--- conflicted
+++ resolved
@@ -154,10 +154,10 @@
         for k in range(12):
             vs._taux[2:-2, 2:-2, k] = veros.tools.interpolate(
                 forc_u_coords_hor, forcing_file.variables["taux"][k, ...].T, t_hor, missing_value=-1e20
-            ) / 10. / vs.rho_0
+            ) / 10.
             vs._tauy[2:-2, 2:-2, k] = veros.tools.interpolate(
                 forc_u_coords_hor, forcing_file.variables["tauy"][k, ...].T, t_hor, missing_value=-1e20
-            ) / 10. / vs.rho_0
+            ) / 10.
 
         # heat flux and salinity restoring
         vs._sst_clim = np.zeros((vs.nx + 4, vs.ny + 4, 12), dtype=vs.default_float_type)
@@ -196,7 +196,6 @@
             vs._s_star[2:-2, 2:-2, :, k] = veros.tools.interpolate(
                 rest_coords, restoring_file.variables["s_star"][k, ...].T, t_grid, missing_value=0.
             )
-<<<<<<< HEAD
 
         if vs.enable_idemix:
             f = np.load("tidal_energy.npy") / vs.rho_0
@@ -206,68 +205,6 @@
 
     @veros_method
     def set_forcing(self, vs):
-=======
-            self.salt[2:-2, 2:-2, :, self.tau] = self.maskT[2:-2, 2:-2, :] * salt
-
-            self._taux = np.zeros((self.nx + 4, self.ny + 4, 12), dtype=self.default_float_type)
-            self._tauy = np.zeros((self.nx + 4, self.ny + 4, 12), dtype=self.default_float_type)
-            forc_u_coords_hor = [forcing_file.variables[k][...].T for k in ("xu", "yu")]
-            forc_u_coords_hor[0][...] += -360
-            for k in range(12):
-                self._taux[2:-2, 2:-2, k] = veros.tools.interpolate(
-                    forc_u_coords_hor, forcing_file.variables["taux"][k, ...].T, t_hor, missing_value=-1e20
-                ) / 10.
-                self._tauy[2:-2, 2:-2, k] = veros.tools.interpolate(
-                    forc_u_coords_hor, forcing_file.variables["tauy"][k, ...].T, t_hor, missing_value=-1e20
-                ) / 10.
-
-            # heat flux and salinity restoring
-            self._sst_clim = np.zeros((self.nx + 4, self.ny + 4, 12), dtype=self.default_float_type)
-            self._sss_clim = np.zeros((self.nx + 4, self.ny + 4, 12), dtype=self.default_float_type)
-            self._sst_rest = np.zeros((self.nx + 4, self.ny + 4, 12), dtype=self.default_float_type)
-            self._sss_rest = np.zeros((self.nx + 4, self.ny + 4, 12), dtype=self.default_float_type)
-
-            sst_clim, sss_clim, sst_rest, sss_rest = [
-                forcing_file.variables[k][...].T for k in ("sst_clim", "sss_clim", "sst_rest", "sss_rest")
-            ]
-            for k in range(12):
-                self._sst_clim[2:-2, 2:-2, k] = veros.tools.interpolate(
-                    forc_coords[:-1], sst_clim[..., k], t_hor, missing_value=-1e20)
-                self._sss_clim[2:-2, 2:-2, k] = veros.tools.interpolate(
-                    forc_coords[:-1], sss_clim[..., k], t_hor, missing_value=-1e20) * 1000 + 35
-                self._sst_rest[2:-2, 2:-2, k] = veros.tools.interpolate(
-                    forc_coords[:-1], sst_rest[..., k], t_hor, missing_value=-1e20) * 41868.
-                self._sss_rest[2:-2, 2:-2, k] = veros.tools.interpolate(
-                    forc_coords[:-1], sss_rest[..., k], t_hor, missing_value=-1e20) / 100.
-
-        with Dataset(DATA_FILES["restoring"], "r") as restoring_file:
-            rest_coords = [restoring_file.variables[k][...].T for k in ("xt", "yt", "zt")]
-            rest_coords[0][...] += -360
-
-            # sponge layers
-            self._t_star = np.zeros((self.nx + 4, self.ny + 4, self.nz, 12), dtype=self.default_float_type)
-            self._s_star = np.zeros((self.nx + 4, self.ny + 4, self.nz, 12), dtype=self.default_float_type)
-            self._rest_tscl = np.zeros((self.nx + 4, self.ny + 4, self.nz), dtype=self.default_float_type)
-
-            self._rest_tscl[2:-2, 2:-2, :] = veros.tools.interpolate(
-                rest_coords, restoring_file.variables["tscl"][0, ...].T, t_grid)
-            for k in range(12):
-                self._t_star[2:-2, 2:-2, :, k] = veros.tools.interpolate(
-                    rest_coords, restoring_file.variables["t_star"][k, ...].T, t_grid, missing_value=0.
-                )
-                self._s_star[2:-2, 2:-2, :, k] = veros.tools.interpolate(
-                    rest_coords, restoring_file.variables["s_star"][k, ...].T, t_grid, missing_value=0.
-                )
-
-        if self.enable_idemix:
-            f = np.load("tidal_energy.npy") / self.rho_0
-            self.forc_iw_bottom[2:-2, 2:-2] = veros.tools.interpolate(forc_coords[:-1], f, t_hor)
-            f = np.load("wind_energy.npy") / self.rho_0 * 0.2
-            self.forc_iw_surface[2:-2, 2:-2] = veros.tools.interpolate(forc_coords[:-1], f, t_hor)
-
-    @veros.veros_method
-    def set_forcing(self):
->>>>>>> 67c12b8e
         year_in_seconds = 360 * 86400.0
         (n1, f1), (n2, f2) = veros.tools.get_periodic_interval(vs.time, year_in_seconds,
                                                                year_in_seconds / 12., 12)
@@ -275,17 +212,10 @@
         vs.surface_taux[...] = (f1 * vs._taux[:, :, n1] + f2 * vs._taux[:, :, n2])
         vs.surface_tauy[...] = (f1 * vs._tauy[:, :, n1] + f2 * vs._tauy[:, :, n2])
 
-<<<<<<< HEAD
         if vs.enable_tke:
-            vs.forc_tke_surface[1:-1, 1:-1] = np.sqrt((0.5 * (vs.surface_taux[1:-1, 1:-1] + vs.surface_taux[:-2, 1:-1]))**2
-                                                      + (0.5 * (vs.surface_tauy[1:-1, 1:-1] + vs.surface_tauy[1:-1, :-2]))**2
-                                                      ) ** (3. / 2.)
-=======
-        if self.enable_tke:
-            self.forc_tke_surface[1:-1, 1:-1] = np.sqrt((0.5 * (self.surface_taux[1:-1, 1:-1] + self.surface_taux[:-2, 1:-1]) / self.rho_0)**2
-                                                        + (0.5 * (self.surface_tauy[1:-1, 1:-1] + self.surface_tauy[1:-1, :-2]) / self.rho_0)**2
+            vs.forc_tke_surface[1:-1, 1:-1] = np.sqrt((0.5 * (vs.surface_taux[1:-1, 1:-1] + vs.surface_taux[:-2, 1:-1]) / vs.rho_0)**2
+                                                        + (0.5 * (vs.surface_tauy[1:-1, 1:-1] + vs.surface_tauy[1:-1, :-2]) / vs.rho_0)**2
                                                         ) ** (3. / 2.)
->>>>>>> 67c12b8e
         cp_0 = 3991.86795711963
         vs.forc_temp_surface[...] = (f1 * vs._sst_rest[:, :, n1] + f2 * vs._sst_rest[:, :, n2]) * \
                                     (f1 * vs._sst_clim[:, :, n1] + f2 * vs._sst_clim[:, :, n2]
