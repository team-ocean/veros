#!/usr/bin/env python

import os

import numpy as np
import h5netcdf
from PIL import Image
import scipy.ndimage
from loguru import logger

from veros import veros_method, VerosSetup
from veros.variables import Variable
import veros.tools
from veros.core.utilities import enforce_boundaries

BASE_PATH = os.path.dirname(os.path.realpath(__file__))
DATA_FILES = veros.tools.get_assets("wave_propagation", os.path.join(BASE_PATH, "assets.yml"))
TOPO_MASK_FILE = os.path.join(BASE_PATH, "topography_idealized.png")
NA_MASK_FILE = os.path.join(BASE_PATH, "na_mask.png")


class WavePropagationSetup(VerosSetup):
    """
    Global model with flexible resolution and idealized geometry in the
    Atlantic to examine coastal wave propagation.
    """
    # settings for north atlantic
    na_shelf_depth = 250
    na_shelf_distance = 0
    na_slope_length = 600e3
    na_max_depth = 4000

    # global settings
    max_depth = 5600.
    equatorial_grid_spacing = 0.5
    polar_grid_spacing = None

    # southern ocean wind modifier
    so_wind_interval = (-69., -27.)
    so_wind_factor = 1.

    @veros_method
    def set_parameter(self, vs):
        vs.identifier = "wp"

        vs.nx = 180
        vs.ny = 180
        vs.nz = 60
        vs.dt_mom = vs.dt_tracer = 0
        vs.runlen = 86400 * 10

        vs.coord_degree = True
        vs.enable_cyclic_x = True

        # streamfunction
        vs.congr_epsilon = 1e-6
        vs.congr_max_iterations = 10000

        # friction
        vs.enable_hor_friction = True
        vs.A_h = 5e4
        vs.enable_hor_friction_cos_scaling = True
        vs.hor_friction_cosPower = 1
        vs.enable_tempsalt_sources = True
        vs.enable_implicit_vert_friction = True

        vs.eq_of_state_type = 5

        # isoneutral
        vs.enable_neutral_diffusion = True
        vs.K_iso_0 = 1000.0
        vs.K_iso_steep = 50.0
        vs.iso_dslope = 0.005
        vs.iso_slopec = 0.005
        vs.enable_skew_diffusion = True

        # tke
        vs.enable_tke = True
        vs.c_k = 0.1
        vs.c_eps = 0.7
        vs.alpha_tke = 30.0
        vs.mxl_min = 1e-8
        vs.tke_mxl_choice = 2
        vs.enable_tke_superbee_advection = True

        # eke
        vs.enable_eke = True
        vs.eke_k_max = 1e4
        vs.eke_c_k = 0.4
        vs.eke_c_eps = 0.5
        vs.eke_cross = 2.
        vs.eke_crhin = 1.0
        vs.eke_lmin = 100.0
        vs.enable_eke_superbee_advection = True
        vs.enable_eke_isopycnal_diffusion = True

        # idemix
        vs.enable_idemix = False
        vs.enable_eke_diss_surfbot = True
        vs.eke_diss_surfbot_frac = 0.2
        vs.enable_idemix_superbee_advection = True
        vs.enable_idemix_hor_diffusion = True

        # custom variables
        vs.nmonths = 12
        vs.variables.update(
            t_star=Variable("t_star", ("xt", "yt", "nmonths"), "", "", time_dependent=False),
            s_star=Variable("s_star", ("xt", "yt", "nmonths"), "", "", time_dependent=False),
            qnec=Variable("qnec", ("xt", "yt", "nmonths"), "", "", time_dependent=False),
            qnet=Variable("qnet", ("xt", "yt", "nmonths"), "", "", time_dependent=False),
            qsol=Variable("qsol", ("xt", "yt", "nmonths"), "", "", time_dependent=False),
            divpen_shortwave=Variable("divpen_shortwave", ("zt",), "", "", time_dependent=False),
            taux=Variable("taux", ("xt", "yt", "nmonths"), "", "", time_dependent=False),
            tauy=Variable("tauy", ("xt", "yt", "nmonths"), "", "", time_dependent=False),
            na_mask=Variable(
                "Mask for North Atlantic", ("xt", "yt"), "", "Mask for North Atlantic",
                dtype="int", time_dependent=False, output=True
            )
        )

    @veros_method(inline=True)
    def _get_data(self, vs, var):
        with h5netcdf.File(DATA_FILES["forcing"], "r") as forcing_file:
            var_obj = forcing_file.variables[var]
            return np.array(var_obj, dtype=str(var_obj.dtype)).T

    @veros_method(dist_safe=False, local_variables=[
        "dxt", "dyt", "dzt"
    ])
    def set_grid(self, vs):
        if vs.ny % 2:
            raise ValueError("ny has to be an even number of grid cells")
        vs.dxt[...] = 360. / vs.nx
        vs.dyt[2:-2] = veros.tools.get_vinokur_grid_steps(
            vs.ny, 160., self.equatorial_grid_spacing, upper_stepsize=self.polar_grid_spacing, two_sided_grid=True
        )
        vs.dzt[...] = veros.tools.get_vinokur_grid_steps(vs.nz, self.max_depth, 10., refine_towards="lower")
        vs.y_origin = -80.
        vs.x_origin = 90.

    @veros_method
    def set_coriolis(self, vs):
        vs.coriolis_t[...] = 2 * vs.omega * np.sin(vs.yt[np.newaxis, :] / 180. * vs.pi)

    @veros_method
    def _shift_longitude_array(self, vs, lon, arr):
        wrap_i = np.where((lon[:-1] < vs.xt.min()) & (lon[1:] >= vs.xt.min()))[0][0]
        new_lon = np.concatenate((lon[wrap_i:-1], lon[:wrap_i] + 360.))
        new_arr = np.concatenate((arr[wrap_i:-1, ...], arr[:wrap_i, ...]))
        return new_lon, new_arr

    @veros_method(dist_safe=False, local_variables=[
        "kbot", "xt", "yt", "zt", "na_mask"
    ])
    def set_topography(self, vs):
        with h5netcdf.File(DATA_FILES["topography"], "r") as topography_file:
            topo_x, topo_y, topo_z = (
                np.array(topography_file.variables[k], dtype='float').T
                for k in ("x", "y", "z")
            )
        topo_z[topo_z > 0] = 0.
        topo_mask = (np.flipud(Image.open(TOPO_MASK_FILE)).T / 255).astype(np.bool)
        gaussian_sigma = (0.5 * len(topo_x) / vs.nx, 0.5 * len(topo_y) / vs.ny)
        topo_z_smoothed = scipy.ndimage.gaussian_filter(topo_z, sigma=gaussian_sigma)
        topo_z_smoothed[~topo_mask & (topo_z_smoothed >= 0.)] = -100.
        topo_masked = np.where(topo_mask, 0., topo_z_smoothed)

        na_mask_image = np.flipud(Image.open(NA_MASK_FILE)).T / 255.
        topo_x_shifted, na_mask_shifted = self._shift_longitude_array(vs, topo_x, na_mask_image)
        coords = (vs.xt[2:-2], vs.yt[2:-2])
        vs.na_mask[2:-2, 2:-2] = np.logical_not(veros.tools.interpolate(
            (topo_x_shifted, topo_y), na_mask_shifted, coords, kind="nearest", fill=False
        ).astype(np.bool))

        topo_x_shifted, topo_masked_shifted = self._shift_longitude_array(vs, topo_x, topo_masked)
        z_interp = veros.tools.interpolate(
            (topo_x_shifted, topo_y), topo_masked_shifted, coords, kind="nearest", fill=False
        )
        z_interp[vs.na_mask[2:-2, 2:-2]] = -self.na_max_depth

        grid_coords = np.meshgrid(*coords, indexing="ij")
        coastline_distance = veros.tools.get_coastline_distance(
            grid_coords, z_interp >= 0, spherical=True, radius=vs.radius
        )
        if self.na_slope_length:
            slope_distance = coastline_distance - self.na_shelf_distance
            slope_mask = np.logical_and(vs.na_mask[2:-2, 2:-2], slope_distance < self.na_slope_length)
            z_interp[slope_mask] = -(self.na_shelf_depth + slope_distance[slope_mask] / self.na_slope_length \
                                                           * (self.na_max_depth - self.na_shelf_depth))
        if self.na_shelf_distance:
            shelf_mask = np.logical_and(vs.na_mask[2:-2, 2:-2], coastline_distance < self.na_shelf_distance)
            z_interp[shelf_mask] = -self.na_shelf_depth

        depth_levels = 1 + np.argmin(np.abs(z_interp[:, :, np.newaxis] - vs.zt[np.newaxis, np.newaxis, :]), axis=2)
        vs.kbot[2:-2, 2:-2] = np.where(z_interp < 0., depth_levels, 0)
        vs.kbot *= vs.kbot < vs.nz

    @veros_method
    def _fix_north_atlantic(self, vs, arr):
        """Calculate zonal mean forcing over masked area (na_mask)."""
        newaxes = (slice(2, -2), slice(2, -2)) + (np.newaxis,) * (arr.ndim - 2)
        arr_masked = np.ma.masked_where(np.logical_or(~vs.na_mask[newaxes], arr == 0.), arr)
        zonal_mean_na = arr_masked.mean(axis=0)
        return np.where(~arr_masked.mask, zonal_mean_na[np.newaxis, ...], arr)

    @veros_method(dist_safe=False, local_variables=[
        "qnet", "temp", "salt", "maskT", "taux", "tauy", "xt", "yt", "zt",
        "qnec", "qsol", "t_star", "s_star", "na_mask",
        "maskW", "divpen_shortwave", "dzt", "zw",
    ])
    def set_initial_conditions(self, vs):
        rpart_shortwave = 0.58
        efold1_shortwave = 0.35
        efold2_shortwave = 23.0

        t_grid = (vs.xt[2:-2], vs.yt[2:-2], vs.zt)
        xt_forc, yt_forc, zt_forc = (self._get_data(vs, k) for k in ("xt", "yt", "zt"))
        zt_forc = zt_forc[::-1]

        # initial conditions
        temp_data = veros.tools.interpolate((xt_forc, yt_forc, zt_forc), self._get_data(vs, "temperature")[:, :, ::-1],
                                      t_grid, missing_value=0.)
        vs.temp[2:-2, 2:-2, :, 0] = temp_data * vs.maskT[2:-2, 2:-2, :]
        vs.temp[2:-2, 2:-2, :, 1] = temp_data * vs.maskT[2:-2, 2:-2, :]

        salt_data = veros.tools.interpolate((xt_forc, yt_forc, zt_forc), self._get_data(vs, "salinity")[:, :, ::-1],
                                       t_grid, missing_value=0.)
        vs.salt[2:-2, 2:-2, :, 0] = salt_data * vs.maskT[2:-2, 2:-2, :]
        vs.salt[2:-2, 2:-2, :, 1] = salt_data * vs.maskT[2:-2, 2:-2, :]

        # wind stress on MIT grid
        time_grid = (vs.xt[2:-2], vs.yt[2:-2], np.arange(12))
        taux_data = veros.tools.interpolate((xt_forc, yt_forc, np.arange(12)),
                                      self._get_data(vs, "tau_x"), time_grid,
                                      missing_value=0.)
<<<<<<< HEAD
        vs.taux[2:-2, 2:-2, :] = taux_data / vs.rho_0
        mask = np.logical_and(vs.yt > self.so_wind_interval[0], vs.yt < self.so_wind_interval[1])[..., np.newaxis]
        vs.taux *= 1. + mask * (self.so_wind_factor - 1.) * np.sin(vs.pi * (vs.yt[np.newaxis, :, np.newaxis] - self.so_wind_interval[0]) \
=======
        self._taux[2:-2, 2:-2, :] = taux_data
        mask = np.logical_and(self.yt > self.so_wind_interval[0], self.yt < self.so_wind_interval[1])[..., np.newaxis]
        self._taux *= 1. + mask * (self.so_wind_factor - 1.) * np.sin(np.pi * (self.yt[np.newaxis, :, np.newaxis] - self.so_wind_interval[0]) \
>>>>>>> 67c12b8e
                                                                            / (self.so_wind_interval[1] - self.so_wind_interval[0]))

        tauy_data = veros.tools.interpolate((xt_forc, yt_forc, np.arange(12)),
                                      self._get_data(vs, "tau_y"), time_grid,
                                      missing_value=0.)
<<<<<<< HEAD
        vs.tauy[2:-2, 2:-2, :] = tauy_data / vs.rho_0
=======
        self._tauy[2:-2, 2:-2, :] = tauy_data
>>>>>>> 67c12b8e

        enforce_boundaries(vs, vs.taux)
        enforce_boundaries(vs, vs.tauy)

        # Qnet and dQ/dT and Qsol
        qnet_data = veros.tools.interpolate((xt_forc, yt_forc, np.arange(12)),
                                      self._get_data(vs, "q_net"), time_grid, missing_value=0.)
        vs.qnet[2:-2, 2:-2, :] = -qnet_data * vs.maskT[2:-2, 2:-2, -1, np.newaxis]

        qnec_data = veros.tools.interpolate((xt_forc, yt_forc, np.arange(12)),
                                       self._get_data(vs, "dqdt"), time_grid, missing_value=0.)
        vs.qnec[2:-2, 2:-2, :] = qnec_data * vs.maskT[2:-2, 2:-2, -1, np.newaxis]

        qsol_data = veros.tools.interpolate((xt_forc, yt_forc, np.arange(12)),
                                       self._get_data(vs, "swf"), time_grid, missing_value=0.)
        vs.qsol[2:-2, 2:-2, :] = -qsol_data * vs.maskT[2:-2, 2:-2, -1, np.newaxis]

        # SST and SSS
        sst_data = veros.tools.interpolate((xt_forc, yt_forc, np.arange(12)),
                                     self._get_data(vs, "sst"), time_grid, missing_value=0.)
        vs.t_star[2:-2, 2:-2, :] = sst_data * vs.maskT[2:-2, 2:-2, -1, np.newaxis]

        sss_data = veros.tools.interpolate((xt_forc, yt_forc, np.arange(12)),
                                     self._get_data(vs, "sss"), time_grid, missing_value=0.)
        vs.s_star[2:-2, 2:-2, :] = sss_data * vs.maskT[2:-2, 2:-2, -1, np.newaxis]

        if vs.enable_idemix:
            tidal_energy_data = veros.tools.interpolate(
                (xt_forc, yt_forc), self._get_data(vs, "tidal_energy"), t_grid[:-1], missing_value=0.
            )
            mask_x, mask_y = (i + 2 for i in np.indices((vs.nx, vs.ny)))
            mask_z = np.maximum(0, vs.kbot[2:-2, 2:-2] - 1)
            tidal_energy_data[:, :] *= vs.maskW[mask_x, mask_y, mask_z] / vs.rho_0
            vs.forc_iw_bottom[2:-2, 2:-2] = tidal_energy_data

        # average variables in North Atlantic
        na_average_vars = [vs.taux, vs.tauy, vs.qnet, vs.qnec, vs.qsol,
                           vs.t_star, vs.s_star, vs.salt, vs.temp]

        for k in na_average_vars:
            k[2:-2, 2:-2, ...] = self._fix_north_atlantic(vs, k[2:-2, 2:-2, ...])

        """
        Initialize penetration profile for solar radiation and store divergence in divpen
        note that pen is set to 0.0 at the surface instead of 1.0 to compensate for the
        shortwave part of the total surface flux
        """
        swarg1 = vs.zw / efold1_shortwave
        swarg2 = vs.zw / efold2_shortwave
        pen = rpart_shortwave * np.exp(swarg1) + (1.0 - rpart_shortwave) * np.exp(swarg2)
        pen[-1] = 0.
        vs.divpen_shortwave[1:] = (pen[1:] - pen[:-1]) / vs.dzt[1:]
        vs.divpen_shortwave[0] = pen[0] / vs.dzt[0]

    @veros_method
    def set_forcing(self, vs):
        self.set_timestep(vs)

        t_rest = 30. * 86400.
        cp_0 = 3991.86795711963  # J/kg /K

        year_in_seconds = 360 * 86400.
        (n1, f1), (n2, f2) = veros.tools.get_periodic_interval(
            vs.time, year_in_seconds, year_in_seconds / 12., 12
        )

        vs.surface_taux[...] = f1 * vs.taux[:, :, n1] + f2 * vs.taux[:, :, n2]
        vs.surface_tauy[...] = f1 * vs.tauy[:, :, n1] + f2 * vs.tauy[:, :, n2]

<<<<<<< HEAD
        if vs.enable_tke:
            vs.forc_tke_surface[1:-1, 1:-1] = np.sqrt((0.5 * (vs.surface_taux[1:-1, 1:-1] + vs.surface_taux[:-2, 1:-1])) ** 2
                                                      + (0.5 * (vs.surface_tauy[1:-1, 1:-1] + vs.surface_tauy[1:-1, :-2])) ** 2) ** (3. / 2.)
=======
        if self.enable_tke:
            self.forc_tke_surface[1:-1, 1:-1] = np.sqrt((0.5 * (self.surface_taux[1:-1, 1:-1] + self.surface_taux[:-2, 1:-1]) / self.rho_0) ** 2
                                                        + (0.5 * (self.surface_tauy[1:-1, 1:-1] + self.surface_tauy[1:-1, :-2]) / self.rho_0) ** 2) ** (3. / 2.)
>>>>>>> 67c12b8e

        # W/m^2 K kg/J m^3/kg = K m/s
        fxa = f1 * vs.t_star[..., n1] + f2 * vs.t_star[..., n2]
        vs.qqnec = f1 * vs.qnec[..., n1] + f2 * vs.qnec[..., n2]
        vs.qqnet = f1 * vs.qnet[..., n1] + f2 * vs.qnet[..., n2]
        vs.forc_temp_surface[...] = (vs.qqnet + vs.qqnec * (fxa - vs.temp[..., -1, vs.tau])) \
            * vs.maskT[..., -1] / cp_0 / vs.rho_0
        fxa = f1 * vs.s_star[..., n1] + f2 * vs.s_star[..., n2]
        vs.forc_salt_surface[...] = 1. / t_rest * \
            (fxa - vs.salt[..., -1, vs.tau]) * vs.maskT[..., -1] * vs.dzt[-1]

        # apply simple ice mask
        mask1 = vs.temp[:, :, -1, vs.tau] * vs.maskT[:, :, -1] <= -1.8
        mask2 = vs.forc_temp_surface <= 0
        ice = ~(mask1 & mask2)
        vs.forc_temp_surface[...] *= ice
        vs.forc_salt_surface[...] *= ice

        # solar radiation
        if vs.enable_tempsalt_sources:
            vs.temp_source[..., :] = (f1 * vs.qsol[..., n1, None] + f2 * vs.qsol[..., n2, None]) \
                * vs.divpen_shortwave[None, None, :] * ice[..., None] \
                * vs.maskT[..., :] / cp_0 / vs.rho_0

    @veros_method
    def set_diagnostics(self, vs):
        vs.diagnostics["cfl_monitor"].output_frequency = 86400.
        vs.diagnostics["tracer_monitor"].output_frequency = 86400.
        vs.diagnostics["snapshot"].output_frequency = 10 * 86400.
        vs.diagnostics["overturning"].output_frequency = 360 * 86400
        vs.diagnostics["overturning"].sampling_frequency = 10 * 86400
        vs.diagnostics["energy"].output_frequency = 360 * 86400
        vs.diagnostics["energy"].sampling_frequency = 86400.
        vs.diagnostics["averages"].output_frequency = 360 * 86400
        vs.diagnostics["averages"].sampling_frequency = 86400.

        average_vars = ["surface_taux", "surface_tauy", "forc_temp_surface", "forc_salt_surface",
                        "psi", "temp", "salt", "u", "v", "w", "Nsqr", "Hd", "rho",
                        "K_diss_v", "P_diss_v", "P_diss_nonlin", "P_diss_iso", "kappaH"]
        if vs.enable_skew_diffusion:
            average_vars += ["B1_gm", "B2_gm"]
        if vs.enable_TEM_friction:
            average_vars += ["kappa_gm", "K_diss_gm"]
        if vs.enable_tke:
            average_vars += ["tke", "Prandtlnumber", "mxl", "tke_diss",
                             "forc_tke_surface", "tke_surf_corr"]
        if vs.enable_idemix:
            average_vars += ["E_iw", "forc_iw_surface", "iw_diss",
                             "c0", "v0"]
        if vs.enable_eke:
            average_vars += ["eke", "K_gm", "L_rossby", "L_rhines"]
        vs.diagnostics["averages"].output_variables = average_vars

        vs.diagnostics["snapshot"].output_variables.append("na_mask")

    @veros_method
    def set_timestep(self, vs):
        if vs.time < 90 * 86400:
            if vs.dt_tracer != 1800.:
                vs.dt_tracer = vs.dt_mom = 1800.
                logger.info("Setting time step to 30m")
        else:
            if vs.dt_tracer != 3600.:
                vs.dt_tracer = vs.dt_mom = 3600.
                logger.info("Setting time step to 1h")

    def after_timestep(self, vs):
        pass


@veros.tools.cli
def run(*args, **kwargs):
    simulation = WavePropagationSetup(*args, **kwargs)
    simulation.setup()
    simulation.run()


if __name__ == "__main__":
    run()<|MERGE_RESOLUTION|>--- conflicted
+++ resolved
@@ -233,25 +233,15 @@
         taux_data = veros.tools.interpolate((xt_forc, yt_forc, np.arange(12)),
                                       self._get_data(vs, "tau_x"), time_grid,
                                       missing_value=0.)
-<<<<<<< HEAD
-        vs.taux[2:-2, 2:-2, :] = taux_data / vs.rho_0
+        vs._taux[2:-2, 2:-2, :] = taux_data
         mask = np.logical_and(vs.yt > self.so_wind_interval[0], vs.yt < self.so_wind_interval[1])[..., np.newaxis]
-        vs.taux *= 1. + mask * (self.so_wind_factor - 1.) * np.sin(vs.pi * (vs.yt[np.newaxis, :, np.newaxis] - self.so_wind_interval[0]) \
-=======
-        self._taux[2:-2, 2:-2, :] = taux_data
-        mask = np.logical_and(self.yt > self.so_wind_interval[0], self.yt < self.so_wind_interval[1])[..., np.newaxis]
-        self._taux *= 1. + mask * (self.so_wind_factor - 1.) * np.sin(np.pi * (self.yt[np.newaxis, :, np.newaxis] - self.so_wind_interval[0]) \
->>>>>>> 67c12b8e
+        vs._taux *= 1. + mask * (self.so_wind_factor - 1.) * np.sin(np.pi * (vs.yt[np.newaxis, :, np.newaxis] - self.so_wind_interval[0]) \
                                                                             / (self.so_wind_interval[1] - self.so_wind_interval[0]))
 
         tauy_data = veros.tools.interpolate((xt_forc, yt_forc, np.arange(12)),
                                       self._get_data(vs, "tau_y"), time_grid,
                                       missing_value=0.)
-<<<<<<< HEAD
-        vs.tauy[2:-2, 2:-2, :] = tauy_data / vs.rho_0
-=======
-        self._tauy[2:-2, 2:-2, :] = tauy_data
->>>>>>> 67c12b8e
+        vs._tauy[2:-2, 2:-2, :] = tauy_data
 
         enforce_boundaries(vs, vs.taux)
         enforce_boundaries(vs, vs.tauy)
@@ -321,15 +311,9 @@
         vs.surface_taux[...] = f1 * vs.taux[:, :, n1] + f2 * vs.taux[:, :, n2]
         vs.surface_tauy[...] = f1 * vs.tauy[:, :, n1] + f2 * vs.tauy[:, :, n2]
 
-<<<<<<< HEAD
         if vs.enable_tke:
-            vs.forc_tke_surface[1:-1, 1:-1] = np.sqrt((0.5 * (vs.surface_taux[1:-1, 1:-1] + vs.surface_taux[:-2, 1:-1])) ** 2
-                                                      + (0.5 * (vs.surface_tauy[1:-1, 1:-1] + vs.surface_tauy[1:-1, :-2])) ** 2) ** (3. / 2.)
-=======
-        if self.enable_tke:
-            self.forc_tke_surface[1:-1, 1:-1] = np.sqrt((0.5 * (self.surface_taux[1:-1, 1:-1] + self.surface_taux[:-2, 1:-1]) / self.rho_0) ** 2
-                                                        + (0.5 * (self.surface_tauy[1:-1, 1:-1] + self.surface_tauy[1:-1, :-2]) / self.rho_0) ** 2) ** (3. / 2.)
->>>>>>> 67c12b8e
+            vs.forc_tke_surface[1:-1, 1:-1] = np.sqrt((0.5 * (vs.surface_taux[1:-1, 1:-1] + vs.surface_taux[:-2, 1:-1]) / vs.rho_0) ** 2
+                                                        + (0.5 * (vs.surface_tauy[1:-1, 1:-1] + vs.surface_tauy[1:-1, :-2]) / vs.rho_0) ** 2) ** (3. / 2.)
 
         # W/m^2 K kg/J m^3/kg = K m/s
         fxa = f1 * vs.t_star[..., n1] + f2 * vs.t_star[..., n2]
