--- conflicted
+++ resolved
@@ -18,72 +18,6 @@
 
     `Adapted from pyOM2 <https://wiki.cen.uni-hamburg.de/ifm/TO/pyOM2/ACC%202>`_.
     """
-<<<<<<< HEAD
-    @veros.veros_method
-    def set_parameter(self):
-        self.identifier = "acc"
-
-        self.nx, self.ny, self.nz = 30, 42, 15
-        self.dt_mom = 4800
-        self.dt_tracer = 86400 / 2.
-        self.runlen = 86400 * 365
-
-        self.coord_degree = True
-        self.enable_cyclic_x = True
-
-        self.congr_epsilon = 1e-12
-        self.congr_max_iterations = 5000
-
-        self.enable_neutral_diffusion = True
-        self.K_iso_0 = 1000.0
-        self.K_iso_steep = 500.0
-        self.iso_dslope = 0.005
-        self.iso_slopec = 0.01
-        self.enable_skew_diffusion = True
-
-        self.enable_hor_friction = True
-        self.A_h = (2 * self.degtom)**3 * 2e-11
-        self.enable_hor_friction_cos_scaling = True
-        self.hor_friction_cosPower = 1
-
-        self.enable_bottom_friction = True
-        self.r_bot = 1e-5
-
-        self.enable_implicit_vert_friction = True
-
-        self.enable_tke = True
-        self.c_k = 0.1
-        self.c_eps = 0.7
-        self.alpha_tke = 30.0
-        self.mxl_min = 1e-8
-        self.tke_mxl_choice = 2
-        self.kappaM_min = 2e-4
-        self.kappaH_min = 2e-5
-        self.enable_kappaH_profile = True
-        # self.enable_tke_superbee_advection = True
-
-        self.K_gm_0 = 1000.0
-        self.enable_eke = True
-        self.eke_k_max = 1e4
-        self.eke_c_k = 0.4
-        self.eke_c_eps = 0.5
-        self.eke_cross = 2.
-        self.eke_crhin = 1.0
-        self.eke_lmin = 100.0
-        self.enable_eke_superbee_advection = True
-        self.enable_eke_isopycnal_diffusion = True
-
-        self.enable_idemix = False
-        self.enable_idemix_hor_diffusion = True
-        self.enable_eke_diss_surfbot = True
-        self.eke_diss_surfbot_frac = 0.2
-        self.enable_idemix_superbee_advection = True
-
-        self.eq_of_state_type = 3
-
-    @veros.veros_method
-    def set_grid(self):
-=======
     @veros_method
     def set_parameter(self, vs):
         vs.identifier = 'acc'
@@ -144,7 +78,6 @@
 
     @veros_method
     def set_grid(self, vs):
->>>>>>> f76d40c3
         ddz = np.array([50., 70., 100., 140., 190., 240., 290., 340.,
                         390., 440., 490., 540., 590., 640., 690.])
         vs.dxt[...] = 2.0
