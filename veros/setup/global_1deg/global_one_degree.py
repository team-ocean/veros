--- conflicted
+++ resolved
@@ -52,18 +52,6 @@
         vs.enable_skew_diffusion = True
 
         # tke
-<<<<<<< HEAD
-        self.enable_tke = True
-        self.c_k = 0.1
-        self.c_eps = 0.7
-        self.alpha_tke = 30.0
-        self.mxl_min = 1e-8
-        self.tke_mxl_choice = 2
-        self.kappaM_min = 2e-4
-        self.kappaH_min = 2e-5
-        self.enable_kappaH_profile = True
-        self.enable_tke_superbee_advection = True
-=======
         vs.enable_tke = True
         vs.c_k = 0.1
         vs.c_eps = 0.7
@@ -74,7 +62,6 @@
         vs.kappaH_min = 2e-5
         vs.enable_kappaH_profile = True
         vs.enable_tke_superbee_advection = True
->>>>>>> f76d40c3
 
         # eke
         vs.enable_eke = True
@@ -88,36 +75,6 @@
         vs.enable_eke_isopycnal_diffusion = True
 
         # idemix
-<<<<<<< HEAD
-        self.enable_idemix = False
-        self.enable_eke_diss_surfbot = True
-        self.eke_diss_surfbot_frac = 0.2
-        self.enable_idemix_superbee_advection = True
-        self.enable_idemix_hor_diffusion = True
-
-    @veros.veros_method
-    def _read_forcing(self, var):
-        with Dataset(DATA_FILES["forcing"], "r") as infile:
-            return np.array(infile.variables[var][...]).T
-
-    @veros.veros_method
-    def set_grid(self):
-        dz_data = self._read_forcing("dz")
-        self.dzt[...] = dz_data[::-1]
-        self.dxt[...] = 1.0
-        self.dyt[...] = 1.0
-        self.y_origin = -79.
-        self.x_origin = 91.
-
-    @veros.veros_method
-    def set_coriolis(self):
-        self.coriolis_t[...] = 2 * self.omega * np.sin(self.yt[np.newaxis, :] / 180. * self.pi)
-
-    @veros.veros_method
-    def set_topography(self):
-        bathymetry_data = self._read_forcing("bathymetry")
-        salt_data = self._read_forcing("salinity")[:, :, ::-1]
-=======
         vs.enable_idemix = False
         vs.enable_eke_diss_surfbot = True
         vs.eke_diss_surfbot_frac = 0.2
@@ -160,7 +117,6 @@
     def set_topography(self, vs):
         bathymetry_data = self._read_forcing(vs, 'bathymetry')
         salt_data = self._read_forcing(vs, 'salinity')[:, :, ::-1]
->>>>>>> f76d40c3
 
         mask_salt = salt_data == 0.
         vs.kbot[2:-2, 2:-2] = 1 + np.sum(mask_salt.astype(np.int), axis=2)
