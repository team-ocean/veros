--- conflicted
+++ resolved
@@ -3,13 +3,6 @@
 
 from loguru import logger
 
-<<<<<<< HEAD
-from . import variables, settings, diagnostics, time, handlers
-from . import backend as _backend
-from .timer import Timer
-from .core import (momentum, numerics, thermodynamics, eke, tke, idemix,
-                   isoneutral, external, advection, cyclic, npzd)
-=======
 from veros import (
     settings, diagnostics, time, handlers, logs, distributed, progress,
     runtime_settings as rs, runtime_state as rst
@@ -18,9 +11,8 @@
 from veros.timer import Timer
 from veros.core import (
     momentum, numerics, thermodynamics, eke, tke, idemix,
-    isoneutral, streamfunction, advection, utilities
+    isoneutral, streamfunction, advection, utilities, npzd
 )
->>>>>>> f76d40c3
 
 
 class VerosSetup(metaclass=abc.ABCMeta):
@@ -57,38 +49,15 @@
 
     def __init__(self, state=None, override=None):
         self.override_settings = override or {}
-<<<<<<< HEAD
-        self.profile_mode = profile
-        self.backend, self.backend_name = _backend.get_backend(backend)
-        self.vector_engine = _backend.get_vector_engine(self.backend)
-
-        try: # python 2
-            logging.basicConfig(logfile=logfile, filemode="w",
-                                level=getattr(logging, loglevel.upper()),
-                                format="%(message)s")
-        except ValueError: # python 3
-            logging.basicConfig(filename=logfile, filemode="w",
-                                level=getattr(logging, loglevel.upper()),
-                                format="%(message)s")
-
-        settings.set_default_settings(self)
-
-        self.timers = {k: Timer(k) for k in (
-            "setup", "main", "momentum", "temperature", "eke", "idemix",
-            "tke", "diagnostics", "pressure", "friction", "isoneutral",
-            "vmix", "eq_of_state", "npzd"
-        )}
-=======
         logs.setup_logging(loglevel=rs.loglevel)
 
         if state is None:
             self.state = VerosState()
->>>>>>> f76d40c3
 
         self.state.timers = {k: Timer(k) for k in (
             'setup', 'main', 'momentum', 'temperature', 'eke', 'idemix',
             'tke', 'diagnostics', 'pressure', 'friction', 'isoneutral',
-            'vmix', 'eq_of_state'
+            'vmix', 'eq_of_state', 'npzd'
         )}
 
     @abc.abstractmethod
@@ -237,17 +206,13 @@
             diagnostics.initialize(vs)
             diagnostics.read_restart(vs)
 
-<<<<<<< HEAD
-            if self.enable_npzd:
-                npzd.setupNPZD(self)
-
-    def run(self):
-=======
+            if vs.enable_npzd:
+                npzd.setupNPZD(vs)
+
             self.set_forcing(vs)
             isoneutral.check_isoneutral_slope_crit(vs)
 
     def run(self, show_progress_bar=None):
->>>>>>> f76d40c3
         """Main routine of the simulation.
 
         Note:
@@ -265,11 +230,8 @@
         start_time, start_iteration = vs.time, vs.itt
         profiler = None
 
-<<<<<<< HEAD
-=======
         pbar = progress.get_progress_bar(vs, use_tqdm=show_progress_bar)
 
->>>>>>> f76d40c3
         with handlers.signals_to_exception():
             try:
                 with pbar:
@@ -314,21 +276,10 @@
                                 if vs.enable_tke:
                                     tke.integrate_tke(vs)
 
-<<<<<<< HEAD
-                        with self.timers["npzd"]:
-                            if self.enable_npzd:
-                                npzd.npzd(self)
-
-                        if self.enable_cyclic_x:
-                            cyclic.setcyclic_x(self.u[:, :, :, self.taup1])
-                            cyclic.setcyclic_x(self.v[:, :, :, self.taup1])
-                            if self.enable_tke:
-                                cyclic.setcyclic_x(self.tke[:, :, :, self.taup1])
-                            if self.enable_eke:
-                                cyclic.setcyclic_x(self.eke[:, :, :, self.taup1])
-                            if self.enable_idemix:
-                                cyclic.setcyclic_x(self.E_iw[:, :, :, self.taup1])
-=======
+                            with vs.timers['npzd']:
+                                if vs.enable_npzd:
+                                    npzd.npzd(vs)
+
                             utilities.enforce_boundaries(vs, vs.u[:, :, :, vs.taup1])
                             utilities.enforce_boundaries(vs, vs.v[:, :, :, vs.taup1])
                             if vs.enable_tke:
@@ -337,7 +288,6 @@
                                 utilities.enforce_boundaries(vs, vs.eke[:, :, :, vs.taup1])
                             if vs.enable_idemix:
                                 utilities.enforce_boundaries(vs, vs.E_iw[:, :, :, vs.taup1])
->>>>>>> f76d40c3
 
                             momentum.vertical_velocity(vs)
 
@@ -371,25 +321,6 @@
                 logger.success('Integration done\n')
 
             finally:
-<<<<<<< HEAD
-                diagnostics.write_restart(self, force=True)
-                logging.debug("\n".join([
-                    "Timing summary:",
-                    " setup time               = {:.2f}s".format(self.timers["setup"].get_time()),
-                    " main loop time           = {:.2f}s".format(self.timers["main"].get_time()),
-                    "     momentum             = {:.2f}s".format(self.timers["momentum"].get_time()),
-                    "       pressure           = {:.2f}s".format(self.timers["pressure"].get_time()),
-                    "       friction           = {:.2f}s".format(self.timers["friction"].get_time()),
-                    "     thermodynamics       = {:.2f}s".format(self.timers["temperature"].get_time()),
-                    "       lateral mixing     = {:.2f}s".format(self.timers["isoneutral"].get_time()),
-                    "       vertical mixing    = {:.2f}s".format(self.timers["vmix"].get_time()),
-                    "       equation of state  = {:.2f}s".format(self.timers["eq_of_state"].get_time()),
-                    "     EKE                  = {:.2f}s".format(self.timers["eke"].get_time()),
-                    "     IDEMIX               = {:.2f}s".format(self.timers["idemix"].get_time()),
-                    "     TKE                  = {:.2f}s".format(self.timers["tke"].get_time()),
-                    "     npzd                 = {:.2f}s".format(self.timers["npzd"].get_time()),
-                    " diagnostics and I/O      = {:.2f}s".format(self.timers["diagnostics"].get_time()),
-=======
                 diagnostics.write_restart(vs, force=True)
 
                 logger.debug('\n'.join([
@@ -407,8 +338,8 @@
                     '   EKE                    = {:.2f}s'.format(vs.timers['eke'].get_time()),
                     '   IDEMIX                 = {:.2f}s'.format(vs.timers['idemix'].get_time()),
                     '   TKE                    = {:.2f}s'.format(vs.timers['tke'].get_time()),
+                    '     npzd                 = {:.2f}s'.format(vs.timers['npzd'].get_time()),
                     ' diagnostics and I/O      = {:.2f}s'.format(vs.timers['diagnostics'].get_time()),
->>>>>>> f76d40c3
                 ]))
 
                 if profiler is not None:
