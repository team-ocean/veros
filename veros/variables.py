--- conflicted
+++ resolved
@@ -617,13 +617,8 @@
             'Bottom friction coeff.', V_HOR, '?', 'Meridional bottom friction coefficient'
         )),
     ])),
-<<<<<<< HEAD
-    ("enable_TEM_friction", OrderedDict([
-        ("kappa_gm", Variable("Vertical diffusivity", W_GRID, "m^2/s", "Vertical diffusivity", output=True)),
-=======
     ('enable_TEM_friction', OrderedDict([
         ('kappa_gm', Variable('Vertical diffusivity', W_GRID, 'm^2/s', 'Vertical diffusivity')),
->>>>>>> f76d40c3
     ])),
     ('enable_tke', OrderedDict([
         ('tke', Variable(
@@ -729,104 +724,104 @@
             'Internal wave bottom forcing', time_dependent=False, output=True
         )),
     ])),
-    ("enable_npzd", OrderedDict([
-        ("phytoplankton", Variable(
-            "Phytoplankton concentration", T_GRID + TIMESTEPS, "mmol/m^3?",
-            "Concentration of phytoplankton in grid box",
+    ('enable_npzd', OrderedDict([
+        ('phytoplankton', Variable(
+            'Phytoplankton concentration', T_GRID + TIMESTEPS, 'mmol/m^3?',
+            'Concentration of phytoplankton in grid box',
             output=True,
             write_to_restart=True
         )),
-        ("zooplankton", Variable(
-            "Zooplankton concentration", T_GRID + TIMESTEPS, "mmol/m^3?",
-            "Concentration of zooplankton in grid box",
+        ('zooplankton', Variable(
+            'Zooplankton concentration', T_GRID + TIMESTEPS, 'mmol/m^3?',
+            'Concentration of zooplankton in grid box',
             output=True,
             write_to_restart=True
         )),
-        ("detritus", Variable(
-            "Detritus concentration", T_GRID + TIMESTEPS, "mmol/m^3?",
-            "Concentration of detritus in grid box",
+        ('detritus', Variable(
+            'Detritus concentration', T_GRID + TIMESTEPS, 'mmol/m^3?',
+            'Concentration of detritus in grid box',
             output=True,
             write_to_restart=True
         )),
-        ("po4", Variable(
-            "Phosphate concentration", T_GRID + TIMESTEPS, "mmol/m^3?",
-            "Concentration of phosphate in grid box",
+        ('po4', Variable(
+            'Phosphate concentration', T_GRID + TIMESTEPS, 'mmol/m^3?',
+            'Concentration of phosphate in grid box',
             output=True,
             write_to_restart=True
         )),
-        ("swr", Variable(
-            "Shortwave radiation", T_HOR, "W/m^3?",
-            "Incomming solar radiation at sea level")),
-        ("rctheta", Variable(
-            "Effective vertical coordinate for incoming solar radiation", YT, "1",
-            "Effective vertical coordinate for incoming solar radiation")),
-        ("dayfrac", Variable(
-            "Fraction of day with sunlight", YT, "1",
-            "Fraction of day with sunlight")),
-        ("excretion_total", Variable(
-            "Total excretion from zooplankton", T_GRID, "mmol/m^3 / s",
-            "Zooplankton grazing causes excretion. This stores the total excreted amount for all consumed tracers")),
-    ])),
-    # ("enable_nitrogen", OrderedDict([
-    # ("no3", Variable(
-    #     "Nitrate concentration", T_GRID + TIMESTEPS, "mmol/m^3?",
-    #     "Concentration of nitrate in grid box",
+        ('swr', Variable(
+            'Shortwave radiation', T_HOR, 'W/m^3?',
+            'Incomming solar radiation at sea level')),
+        ('rctheta', Variable(
+            'Effective vertical coordinate for incoming solar radiation', YT, '1',
+            'Effective vertical coordinate for incoming solar radiation')),
+        ('dayfrac', Variable(
+            'Fraction of day with sunlight', YT, '1',
+            'Fraction of day with sunlight')),
+        ('excretion_total', Variable(
+            'Total excretion from zooplankton', T_GRID, 'mmol/m^3 / s',
+            'Zooplankton grazing causes excretion. This stores the total excreted amount for all consumed tracers')),
+    ])),
+    # ('enable_nitrogen', OrderedDict([
+    # ('no3', Variable(
+    #     'Nitrate concentration', T_GRID + TIMESTEPS, 'mmol/m^3?',
+    #     'Concentration of nitrate in grid box',
     #     output=True
     # )),
-    # ("dop", Variable(
-    #     "Dissolved organic phosphorus", T_GRID + TIMESTEPS, "mmol/m^3?",
-    #     "Concentration of Dissolved organic phosphorus in grid box",
+    # ('dop', Variable(
+    #     'Dissolved organic phosphorus', T_GRID + TIMESTEPS, 'mmol/m^3?',
+    #     'Concentration of Dissolved organic phosphorus in grid box',
     #     output=True
     # )),
-    # ("don", Variable(
-    #     "Dissolved organic nitrogen", T_GRID + TIMESTEPS, "mmol/m^3?",
-    #     "Concentration of dissolved organic nitrogen in grid box",
+    # ('don', Variable(
+    #     'Dissolved organic nitrogen', T_GRID + TIMESTEPS, 'mmol/m^3?',
+    #     'Concentration of dissolved organic nitrogen in grid box',
     #     output=True
     # )),
-    # ("diazotroph", Variable(
-    #     "Diazotroph concentration", T_GRID + TIMESTEPS, "mmol/m^3?",
-    #     "Concentration of diazotrophs in grid box",
+    # ('diazotroph', Variable(
+    #     'Diazotroph concentration', T_GRID + TIMESTEPS, 'mmol/m^3?',
+    #     'Concentration of diazotrophs in grid box',
     #     output=True
     # )),
     # ])),
-    ("enable_carbon", OrderedDict([
-    ("DIC", Variable(
-        "Dissolved Inorganic Carbon", T_GRID + TIMESTEPS, "mmol/m^3",
-        "Concentration of inorganic carbon ions and molecule",
-        output=True,
-        write_to_restart=True,
-    )),
-    ("alkalinity", Variable(
-        "Alkalinity", T_GRID + TIMESTEPS, "mmol/m^3",
-        "Combined bases and acids",
-        output=True,
-        write_to_restart=True
-    )),
-    ("atmospheric_co2", Variable(
-        "Atmospheric co2 concentration", T_HOR, "ppmv",
-        "Atmospheric co2 concentration")),
-    ("cflux", Variable(
-        "DIC Flux", T_HOR, "mmol/m^3/s",
-        "Flux of CO2 over the ocean-atmosphere bounday",
-        output=True)),
-    ("wind_speed", Variable(
-        "Debugging wind speed", T_HOR, "m/s",
-        "Just used for debugging. Please ignore",
-        output=True)),
-    ("hSWS", Variable("hSWS", T_HOR, "1", "[H] in Sea water sample", output=True)),
-    ("pCO2", Variable("pCO2", T_HOR, "?ppmv/atm?", "Partial CO2 pressure", output=True)),
-    ("dpCO2", Variable("dpCO2", T_HOR, "?ppmv/atm?", "Difference in ocean CO2 pressure and atmospheric", output=True)),
-    ("co2star", Variable("co2star", T_HOR, "?ppmv?", "Adjusted CO2 in ocean", output=True)),
-    ("dco2star", Variable("dco2star", T_HOR, "?ppmv?", "Adjusted CO2 difference", output=True)),
-    ("rcak", Variable("Calcite redistribution share", T_GRID, "1", "Calcite is redistributed after production by dissolution varying by depth")),
-    ])),
-    # ("enable_calcifiers", OrderedDict([
-    # ("coccolitophore", Variable(
-    #     "Coccolitophore concentration", T_GRID + TIMESTEPS, "mmol/m^3",
-    #     "")),
-    # ("caco3", Variable(
-    #     "Calcite concentration", T_GRID + TIMESTEPS, "mmol/m^3",
-    #     ""))
+    ('enable_carbon', OrderedDict([
+        ('dic', Variable(
+            'Dissolved Inorganic Carbon', T_GRID + TIMESTEPS, 'mmol/m^3',
+            'Concentration of inorganic carbon ions and molecule',
+            output=True,
+            write_to_restart=True,
+        )),
+        ('alkalinity', Variable(
+            'Alkalinity', T_GRID + TIMESTEPS, 'mmol/m^3',
+            'Combined bases and acids',
+            output=True,
+            write_to_restart=True
+        )),
+        ('atmospheric_co2', Variable(
+            'Atmospheric co2 concentration', T_HOR, 'ppmv',
+            'Atmospheric co2 concentration')),
+        ('cflux', Variable(
+            'DIC Flux', T_HOR, 'mmol/m^3/s',
+            'Flux of CO2 over the ocean-atmosphere bounday',
+            output=True)),
+        ('wind_speed', Variable(
+            'Debugging wind speed', T_HOR, 'm/s',
+            'Just used for debugging. Please ignore',
+            output=True)),
+        ('hSWS', Variable('hSWS', T_HOR, '1', '[H] in Sea water sample', output=True)),
+        ('pCO2', Variable('pCO2', T_HOR, '?ppmv/atm?', 'Partial CO2 pressure', output=True)),
+        ('dpCO2', Variable('dpCO2', T_HOR, '?ppmv/atm?', 'Difference in ocean CO2 pressure and atmospheric', output=True)),
+        ('co2star', Variable('co2star', T_HOR, '?ppmv?', 'Adjusted CO2 in ocean', output=True)),
+        ('dco2star', Variable('dco2star', T_HOR, '?ppmv?', 'Adjusted CO2 difference', output=True)),
+        ('rcak', Variable('Calcite redistribution share', T_GRID, '1', 'Calcite is redistributed after production by dissolution varying by depth')),
+    ])),
+    # ('enable_calcifiers', OrderedDict([
+    # ('coccolitophore', Variable(
+    #     'Coccolitophore concentration', T_GRID + TIMESTEPS, 'mmol/m^3',
+    #     '')),
+    # ('caco3', Variable(
+    #     'Calcite concentration', T_GRID + TIMESTEPS, 'mmol/m^3',
+    #     ''))
     #     ])),
 ])
 
