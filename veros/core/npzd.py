"""
Contains veros methods for handling bio- and geochemistry
(currently only simple bio)
"""
from collections import namedtuple

from .. import veros_method
from .. import time
from . import diffusion, thermodynamics, utilities, isoneutral
from ..variables import allocate


@veros_method
def biogeochemistry(vs):
    """Control function for integration of biogeochemistry

    Implements a rule based strategy. Any interaction between tracers should be
    described by registering a rule for the interaction.
    This routine ensures minimum tracer concentrations,
    calculates primary production, mortality, recyclability, vertical export for
    general tracers. Tracers should be registered to be used.
    """

    # Number of timesteps to do for bio tracers
    nbio = int(vs.dt_tracer // vs.dt_bio)

    # temporary tracer object to store differences
    for tracer, val in vs.npzd_tracers.items():
        vs.temporary_tracers[tracer][:, :, :] = val[:, :, :, vs.tau]

    # Flags enable us to only work on tracers with a minimum available concentration
    flags = {tracer: vs.maskT[...].astype(np.bool) for tracer in vs.temporary_tracers}

    # Pre rules: Changes that need to be applied before running npzd dynamics
    pre_rules = [(rule.function(vs, rule.source, rule.sink), rule.boundary)
                 for rule in vs.npzd_pre_rules]

    for rule, boundary in pre_rules:
        for key, value in rule.items():
            vs.temporary_tracers[key][boundary] += value

    # How much plankton is blocking light
    plankton_total = sum([plankton for plankton in vs.temporary_tracers.values()
                          if hasattr(plankton, 'light_attenuation')]) * vs.dzt

    # Integrated phytplankton - starting from top of layer going upwards
    # reverse cumulative sum because our top layer is the last.
    # Needs to be reversed again to reflect direction
    # phyto_integrated = np.empty_like(vs.temporary_tracers['phytoplankton'])
    phyto_integrated = np.empty_like(plankton_total)
    phyto_integrated[:, :, :-1] = plankton_total[:, :, 1:]
    phyto_integrated[:, :, -1] = 0.0

    # incomming shortwave radiation at top of layer
    swr = vs.swr[:, :, np.newaxis] * \
          np.exp(-vs.light_attenuation_phytoplankton
                 * np.cumsum(phyto_integrated[:, :, ::-1], axis=2)[:, :, ::-1])

    # Reduce incomming light where there is ice - as veros doesn't currently
    # have an ice model, we get temperatures below -1.8 and decreasing temperature forcing
    # as recommended by the 4deg model from the setup gallery
    icemask = np.logical_and(vs.temp[:, :, -1, vs.tau] * vs.maskT[:, :, -1] < -1.8, vs.forc_temp_surface < 0.0)
    swr[:, :] *= np.exp(-vs.light_attenuation_ice * icemask[:, :, np.newaxis])

    # declination and fraction of day with daylight
    # 0.72 is fraction of year at aphelion
    # 0.4 is scaling based on angle of rotation
    declin = np.sin((np.mod(vs.time * time.SECONDS_TO_X['years'], 1) - 0.72) * 2.0 * np.pi) * 0.4
    radian = 2 * np.pi / 360  # bohrium doesn't support np.radians, so this is faster
    rctheta = np.maximum(-1.5, np.minimum(1.5, vs.yt * radian - declin))

    # 1.33 is derived from Snells law for the air-sea barrier
    vs.rctheta[:] = vs.light_attenuation_water / np.sqrt(1.0 - (1.0 - np.cos(rctheta)**2.0) / 1.33**2)

    # fraction of day with photosynthetically active radiation with a minimum value
    dayfrac = np.minimum(1.0, -np.tan(radian * vs.yt) * np.tan(declin))
    vs.dayfrac[:] = np.maximum(1e-12, np.arccos(np.maximum(-1.0, dayfrac)) / np.pi)

    # light at top of grid box
    grid_light = swr * np.exp(vs.zw[np.newaxis, np.newaxis, :]
                              * vs.rctheta[np.newaxis, :, np.newaxis])

    # amount of PAR absorbed by water and plankton in each grid cell
    light_attenuation = vs.dzt * vs.light_attenuation_water +\
                        plankton_total * vs.light_attenuation_phytoplankton

    # common temperature factor determined according to b ** (cT)
    vs.bct = vs.bbio ** (vs.cbio * vs.temp[:, :, :, vs.tau])

    # light saturated growth and non-saturated growth
    jmax, avej = {}, {}
    for tracer in vs.temporary_tracers.values():

        # Calculate light limited vs unlimited growth
        if hasattr(tracer, 'potential_growth'):
            jmax[tracer.name], avej[tracer.name] = tracer.potential_growth(vs, grid_light, light_attenuation)


        # Methods for internal use may need an update
        if hasattr(tracer, 'update_internal'):
            tracer.update_internal(vs)

    # bio loop
    for _ in range(nbio):

        # Plankton is recycled, dying and growing
        # pre compute amounts for use in rules
        # for plankton in vs.plankton_types:
        for tracer in vs.temporary_tracers.values():

            # Nutrient limiting growth - if no limit, growth is determined by avej
            u = 1

            # limit maximum growth, usually by nutrient deficiency
            # and calculate primary production from that
            if hasattr(tracer, 'potential_growth'):
                # NOTE jmax and avej are NOT updated within bio loop
                for growth_limiting_function in vs.limiting_functions[tracer.name]:
                    u = np.minimum(u, growth_limiting_function(vs, vs.temporary_tracers))

                vs.net_primary_production[tracer.name] = flags[tracer.name] * flags['po4'] \
                    * np.minimum(avej[tracer.name], u * jmax[tracer.name]) * tracer

            # recycling methods - remineralization and fast recycling
            if hasattr(tracer, 'recycle'):
                vs.recycled[tracer.name] = flags[tracer.name] * tracer.recycle(vs)

            # Living tracers which can die
            if hasattr(tracer, 'mortality'):
                vs.mortality[tracer.name] = flags[tracer.name] * tracer.mortality(vs)

            # tracers which can graze on others
            if hasattr(tracer, 'grazing'):
                # TODO handle grazing by multiple zooplankton types
                # currently this only works with 1 type
                vs.grazing, vs.digestion, vs.excretion, vs.sloppy_feeding = tracer.grazing(vs, vs.temporary_tracers, flags)
                vs.excretion_total[...] = sum(vs.excretion.values())

            # Calculate concentration leaving cell and entering from above
            if hasattr(tracer, 'sinking_speed'):
                # Concentration of exported material is calculated as fraction
                # of total concentration which would have fallen through the bottom
                # of the cell (speed / vs.dzt * vs.dtbio)
                # vs.dtbio is accounted for later
                vs.npzd_export[tracer.name] = tracer.sinking_speed / vs.dzt * tracer * flags[tracer.name]

                # Import is export from above scaled by the ratio of cell heights
                vs.npzd_import[tracer.name] = np.empty_like(vs.npzd_export[tracer.name])
                vs.npzd_import[tracer.name][:, :, -1] = 0
                vs.npzd_import[tracer.name][:, :, :-1] = vs.npzd_export[tracer.name][:, :, 1:] * (vs.dzt[1:] / vs.dzt[:-1])

                # ensure we don't import in cells below bottom
                vs.npzd_import[tracer.name][...] *= vs.maskT

        # Gather all state updates
        npzd_updates = [(rule.function(vs, rule.source, rule.sink), rule.boundary)
                        for rule in vs.npzd_rules]

        # perform updates
        for update, boundary in npzd_updates:
            for key, value in update.items():
                vs.temporary_tracers[key][boundary] += value * vs.dt_bio

        # Import and export between layers
        # for tracer in vs.sinking_speeds:
        for tracer in vs.temporary_tracers.values():
            if hasattr(tracer, 'sinking_speed'):
                tracer[:, :, :] += (vs.npzd_import[tracer.name] - vs.npzd_export[tracer.name]) * vs.dt_bio

        # Prepare temporary tracers for next bio iteration
        for tracer, data in vs.temporary_tracers.items():
            flags[tracer][:, :, :] = np.logical_and(flags[tracer], (data > vs.trcmin))
            data[:, :, :] = utilities.where(vs, flags[tracer], data, vs.trcmin)

    # Post processesing or smoothing rules
    post_results = [(rule.function(vs, rule.source, rule.sink), rule.boundary)
                    for rule in vs.npzd_post_rules]
    post_modified = []  # we only want to reset values, which have acutally changed for performance

    for result, boundary in post_results:
        for key, value in result.items():
            vs.temporary_tracers[key][boundary] += value
            post_modified.append(key)

    # Reset before returning
    # using set for unique modifications is faster than resetting all tracers
    for tracer in set(post_modified):
        data = vs.temporary_tracers[tracer]
        flags[tracer][:, :, :] = np.logical_and(flags[tracer], (data > vs.trcmin))
        data[:, :, :] = utilities.where(vs, flags[tracer], data, vs.trcmin)

    # Only return the difference from the current time step. Will be added to timestep taup1
    return {tracer: vs.temporary_tracers[tracer] - vs.npzd_tracers[tracer][:, :, :, vs.tau]
            for tracer in vs.npzd_tracers}


def general_nutrient_limitation(nutrient, saturation_constant):
    """ Nutrient limitation form for all nutrients """
    return nutrient / (saturation_constant + nutrient)


@veros_method(inline=True)
def phosphate_limitation_phytoplankton(vs, tracers):
    """ Phytoplankton limit to growth by phosphate limitation """
    return general_nutrient_limitation(tracers['po4'], vs.saturation_constant_N * vs.redfield_ratio_PN)


@veros_method(inline=True)
def register_npzd_data(vs, tracer):
    """ Add tracer to the NPZD data set and create node in interaction graph

    Tracers added are available in the npzd dynamics and is automatically
    included in transport equations

    Parameters
    ----------
    tracer
        An instance of :obj:`veros.core.npzd_tracer.NPZD_tracer`
        to be included in biogeochemistry calculations
    """

    if tracer.name in vs.npzd_tracers.keys():
        raise ValueError('{name} has already been added to the NPZD data set'.format(name=tracer.name))

    vs.npzd_tracers[tracer.name] = tracer

    if tracer.transport:
        vs.npzd_transported_tracers.append(tracer.name)


@veros_method(inline=True)
def _get_boundary(vs, boundary_string):
    """ Return slice representing boundary

    Parameters
    ----------
    boundary_string
        Identifer for boundary. May take one of the following values:
        SURFACE:       [:, :, -1] only the top layer
        BOTTOM:        bottom_mask as set by veros
        else:          [:, :, :] everything
    """

    if boundary_string == 'SURFACE':
        return tuple([slice(None, None, None), slice(None, None, None), -1])

    if boundary_string == 'BOTTOM':
        return vs.bottom_mask

    return tuple([slice(None, None, None)] * 3)


@veros_method(inline=True)
def register_npzd_rule(vs, name, rule, label=None, boundary=None, group='PRIMARY'):
    """ Make rule available to the npzd dynamics

    The rule specifies an interaction between two tracers.
    It may additionally specify where in the grid it works as
    well as where in the execution order.

    Note
    ----
    Registering a rule is not sufficient for inclusion in dynamics.
    It must also be selected using select_npzd_rule.

    Parameters
    ----------
    name
        Unique identifier for the rule

    rule
        A list of rule names or tuple containing:
            function: function to be called
            source: what is being consumed
            destination: what is growing from consuming
    label
        A description for graph. See :obj:`veros.diagnostics.biogeochemistry`

    boundary
        'SURFACE', 'BOTTOM' or None, see _get_boundary

    group
        'PRIMARY' (default): Rule is evaluated in primary execution loop nbio times with timestepping
        'PRE': Rule is evaluated once before primary loop
        'POST': Rule is evaluated once after primary loop
    """

    Rule = namedtuple('Rule', ['function', 'source', 'sink', 'label', 'boundary', 'group'])

    if name in vs.npzd_available_rules:
        raise ValueError('Rule %s already exists, please verify the rule has not already been added and replace the chosen name' % name)

    if isinstance(rule, list):
        if label or boundary:
            raise ValueError('Cannot add labels or boundaries to rule groups')
        vs.npzd_available_rules[name] = rule

    else:
        label = label or '?'  # label is just for the interaction graph
        vs.npzd_available_rules[name] = Rule(function=rule[0], source=rule[1],
                                             sink=rule[2], label=label,
                                             boundary=_get_boundary(vs, boundary),
                                             group=group)

@veros_method(inline=True)
def register_npzd_common_source_rule(vs, name, rule, label=None, boundary=None, group='PRIMARY'):
    """ Register a rule to the model, which shares source term with other rules.

    This function creates stub rules for each individual term by evaluating the original rule and
    returning only the sink part of the original rule. Additionally there will be created a stub
    rule for the source term based on the first registered rule for the common source. Therefore a
    common source rule is best suited for rules, where the source terms has been preevaluated.
    The new registered rules are available with the name given by the parameter :obj:`name`
    postfixed by an underscore followed by the name of the tracer to be affected as specified in the
    rule. All created rules will be made available as a rule collection to be activated collectively
    with the name specified by the parameter :obj:`name`.
    Parameters are the same as register_npzd_rule

    Note
    ----
    Should only be used for rules, where the source term is exactly the same.

    Parameters
    ----------
    name
        Unique identifier for the rule

    rule
        A list of rule names or tuple containing:
            function: function to be called
            source: what is being consumed
            destination: what is growing from consuming
    label
        A description for graph. See :obj:`veros.diagnostics.biogeochemistry`

    boundary
        'SURFACE', 'BOTTOM' or None, see _get_boundary

    group
        'PRIMARY' (default): Rule is evaluated in primary execution loop nbio times with timestepping
        'PRE': Rule is evaluated once before primary loop
        'POST': Rule is evaluated once after primary loop
    """
    # The rule collection is made in setup_npzd based on the concents of common_source_rules

    if isinstance(rule, list):
        raise ValueError('register_npzd_common_source_rule does not accept list of rule names as rule parameter')

    # This should maybe be done elsewhere
    # Ensure that the common source rules dictionary exists
    # register_nzpd_rule handles not allowing multiple rules with the same name,
    # therefore also handling not having the same sink defined twice or the source also being a sink
    if not hasattr(vs, 'common_source_rules'):
        vs.common_source_rules = {}

    # If no rule for this name has been added yet, add the source term
    if name not in vs.common_source_rules.keys():
        vs.common_source_rules[name] = []

        # Add the source term
        # The new rule should consist of a new function, which is callable like the initial function of the rule, but only returns the source term
        source_rule = (veros_method(lambda veros, source, sink: {source: rule[0](veros, source, sink)[source]}, inline=True), rule[1], rule[2])
        register_npzd_rule(vs, f'{name}_{rule[1]}', source_rule, label=label + '(source)', boundary=boundary, group=group)

        vs.common_source_rules[name].append(source_rule)

    # Register new stub rule for the sink - source is assumed common so only added for the first
    sink_rule = (veros_method(lambda veros, source, sink: {sink: rule[0](veros, source, sink)[sink]}, inline=True), rule[1], rule[2])
    register_npzd_rule(vs, f'{name}_{rule[2]}', sink_rule, label=label, boundary=boundary, group=group)

    vs.common_source_rules[name].append(sink_rule)

    # Ensure that the registered rule works on the same boundary and same execution group as the source
    # The boundary is in principle not a strict requirement, but should in practice always be the same
    registered_source = vs.npzd_available_rules[f'{name}_{rule[1]}']
    registered_sink = vs.npzd_available_rules[f'{name}_{rule[2]}']

    if registered_source.boundary != registered_sink.boundary:
        raise ValueError(f'Common source rules must have the same boundary for both source and sink but {registered_source.name} did not match {registered_sink.name}. Expected {registered_source.boundary}, got {registed_sink.boundary}')
    if registered_source.group != registered_sink.group:
        raise ValueError(f'Common source rules must have the same group for both source and sink but {registered_source.name} did not match {registered_sink.name}. Expected {registered_source.group}, got {registed_sink.group}')

    # Make sure that the sources are actually listed as the same.
    # This check should not be necesarry if the user actually wants to register rules for a common source
    if registered_source.source != rule[1]:
        raise ValueError(f'Common source rules should have a common source, but {registered_source.name} did not match {registered_sink.name}. Expected {registered_source.source}, got {rule[1]}')


@veros_method(inline=True)
def select_npzd_rule(vs, name):
    """
    Select rule for the NPZD model

    Parameters
    ----------
    name
        Name of the rule to be selected
    """

    # activate rule by selecting from available rules
    rule = vs.npzd_available_rules[name]
    if name in vs.npzd_selected_rule_names:
        raise ValueError('Rules must have unique names, %s defined multiple times' % name)

    vs.npzd_selected_rule_names.append(name)

    # we may activate each rule in a list of rules
    if isinstance(rule, list):
        for r in rule:
            select_npzd_rule(vs, r)

    # or activate a single rule
    elif isinstance(rule, tuple):

        if rule.group == 'PRIMARY':
            vs.npzd_rules.append(rule)
        elif rule.group == 'PRE':
            vs.npzd_pre_rules.append(rule)
        elif rule.group == 'POST':
            vs.npzd_post_rules.append(rule)

    else:
        raise TypeError('Rule must be of type tuple or list')


@veros_method(inline=True)
def setup_basic_npzd_rules(vs):
    """
    Setup rules for basic NPZD model including phosphate, detritus, phytoplankton and zooplankton
    """
    from .npzd_rules import grazing, mortality, sloppy_feeding, recycling_to_po4, \
        primary_production, empty_rule, \
        bottom_remineralization_detritus_po4

    from .npzd_tracers import Recyclable_tracer, Phytoplankton, Zooplankton, NPZD_tracer

    # TODO - couldn't this be created elsewhere or can I use vs.kbot more efficiently?
    vs.bottom_mask[:, :, :] = np.arange(vs.nz)[np.newaxis, np.newaxis, :] == (vs.kbot - 1)[:, :, np.newaxis]

    zw = vs.zw - vs.dzt  # bottom of grid box using dzt because dzw is weird
    dtr_speed = (vs.wd0 + vs.mw * np.where(-zw < vs.mwz, -zw, vs.mwz)) \
        * vs.maskT

    detritus = Recyclable_tracer(vs.detritus, 'detritus',
                                 sinking_speed=dtr_speed,
                                 recycling_rate=vs.remineralization_rate_detritus)

    phytoplankton = Phytoplankton(vs.phytoplankton, 'phytoplankton',
                                  light_attenuation=vs.light_attenuation_phytoplankton,
                                  growth_parameter=vs.maximum_growth_rate_phyto,
                                  recycling_rate=vs.fast_recycling_rate_phytoplankton,
                                  mortality_rate=vs.specific_mortality_phytoplankton)

    zooplankton = Zooplankton(vs.zooplankton, 'zooplankton',
                              max_grazing=vs.maximum_grazing_rate,
                              grazing_saturation_constant=vs.saturation_constant_Z_grazing,
                              assimilation_efficiency=vs.assimilation_efficiency,
                              growth_efficiency=vs.zooplankton_growth_efficiency,
                              grazing_preferences=vs.zprefs,
                              mortality_rate=vs.quadric_mortality_zooplankton)

    po4 = NPZD_tracer(vs.po4, 'po4')

<<<<<<< HEAD
=======

    # Add tracers to the model
>>>>>>> 532bf88d
    register_npzd_data(vs, detritus)
    register_npzd_data(vs, phytoplankton)
    register_npzd_data(vs, zooplankton)
    register_npzd_data(vs, po4)

    vs.limiting_functions['phytoplankton'] = [phosphate_limitation_phytoplankton]

    # Zooplankton preferences for grazing on keys
    # Values are scaled automatically at the end of this function
    vs.zprefs['phytoplankton'] = vs.zprefP
    vs.zprefs['zooplankton'] = vs.zprefZ
    vs.zprefs['detritus'] = vs.zprefDet

    # Register rules for interactions between active tracers
    register_npzd_rule(vs, 'npzd_basic_phytoplankton_grazing',
                       (grazing, 'phytoplankton', 'zooplankton'),
                       label='Grazing')
    register_npzd_rule(vs, 'npzd_basic_phytoplankton_mortality',
                       (mortality, 'phytoplankton', 'detritus'),
                       label='Mortality')
    register_npzd_rule(vs, 'npzd_basic_phytoplankton_fast_recycling',
                       (recycling_to_po4, 'phytoplankton', 'po4'),
                       label='Fast recycling')
    register_npzd_rule(vs, 'npzd_basic_zooplankton_grazing',
                       (empty_rule, 'zooplankton', 'zooplankton'),
                       label='Grazing')
    register_npzd_rule(vs, 'npzd_basic_zooplankton_mortality',
                       (mortality, 'zooplankton', 'detritus'),
                       label='Mortality')
    register_npzd_rule(vs, 'npzd_basic_zooplankton_sloppy_feeding',
                       (sloppy_feeding, 'zooplankton', 'detritus'),
                       label='Sloppy feeding')
    register_npzd_rule(vs, 'npzd_basic_detritus_grazing',
                       (grazing, 'detritus', 'zooplankton'),
                       label='Grazing')
    register_npzd_rule(vs, 'npzd_basic_detritus_remineralization',
                       (recycling_to_po4, 'detritus', 'po4'),
                       label='Remineralization')
    register_npzd_rule(vs, 'npzd_basic_phytoplankton_primary_production',
                       (primary_production, 'po4', 'phytoplankton'),
                       label='Primary production')

    register_npzd_rule(vs, 'npzd_basic_detritus_bottom_remineralization',
                       (bottom_remineralization_detritus_po4, 'detritus', 'po4'),
                       label='Bottom remineralization', boundary='BOTTOM')

    register_npzd_rule(vs, 'group_npzd_basic', [
        'npzd_basic_phytoplankton_grazing',
        'npzd_basic_phytoplankton_mortality',
        'npzd_basic_phytoplankton_fast_recycling',
        'npzd_basic_phytoplankton_primary_production',
        'npzd_basic_zooplankton_grazing',
        'npzd_basic_zooplankton_mortality',
        'npzd_basic_zooplankton_sloppy_feeding',
        'npzd_basic_detritus_remineralization',
        'npzd_basic_detritus_grazing',
        'npzd_basic_detritus_bottom_remineralization'
    ])

    register_npzd_rule(vs, 'empty_rule', (empty_rule, None, None))


@veros_method(inline=True)
def setup_carbon_npzd_rules(vs):
    """
    Rules for including a carbon cycle
    """
    # The actual action is on DIC, but the to variables overlap
    from .npzd_rules import co2_surface_flux, recycling_to_dic, \
        primary_production_from_DIC, excretion_dic, recycling_phyto_to_dic, \
        dic_alk_scale, calcite_production_phyto, calcite_production_phyto_alk, \
        post_redistribute_calcite, post_redistribute_calcite_alk, pre_reset_calcite, \
        bottom_remineralization_detritus_DIC

    from .npzd_tracers import NPZD_tracer

    zw = vs.zw - vs.dzt  # bottom of grid box using dzt because dzw is weird

    # redistribution fraction for calcite at level k
    vs.rcak[:, :, :-1] = (- np.exp(zw[:-1] / vs.dcaco3) + np.exp(zw[1:] / vs.dcaco3)) / vs.dzt[:-1]
    vs.rcak[:, :, -1] = - (np.exp(zw[-1] / vs.dcaco3) - 1.0) / vs.dzt[-1]

    # redistribution fraction at bottom
    rcab = np.empty_like(vs.dic[..., 0])
    rcab[:, : -1] = 1 / vs.dzt[-1]
    rcab[:, :, :-1] = np.exp(zw[:-1] / vs.dcaco3) / vs.dzt[1:]

    # merge bottom into level k and reset every cell outside ocean
    vs.rcak[vs.bottom_mask] = rcab[vs.bottom_mask]
    vs.rcak[...] *= vs.maskT

    # Need to track dissolved inorganic carbon, alkalinity
    dic = NPZD_tracer(vs.dic, 'DIC')
    alk = NPZD_tracer(vs.alkalinity, 'alkalinity')
    register_npzd_data(vs, dic)
    register_npzd_data(vs, alk)

    # Only for collection purposes - to be redistributed in post rules
    caco3 = NPZD_tracer(np.zeros_like(vs.dic), "caco3", transport=False)
    register_npzd_data(vs, caco3)

    # Atmosphere
    register_npzd_rule(vs, 'npzd_carbon_flux',
                       (co2_surface_flux, 'co2', 'DIC'),
                       boundary='SURFACE', group='PRE',
                       label='Atmosphere exchange')

    # Common rule set for nutrient
    register_npzd_rule(vs, 'npzd_carbon_recycling_detritus_dic',
                       (recycling_to_dic, 'detritus', 'DIC'),
                       label='Remineralization')
    register_npzd_rule(vs, 'npzd_carbon_primary_production_dic',
                       (primary_production_from_DIC, 'DIC', 'phytoplankton'),
                       label='Primary production')
    register_npzd_rule(vs, 'npzd_carbon_recycling_phyto_dic',
                       (recycling_phyto_to_dic, 'phytoplankton', 'DIC'),
                       label='Fast recycling')
    register_npzd_rule(vs, 'npzd_carbon_excretion_dic',
                       (excretion_dic, 'zooplankton', 'DIC'),
                       label='Excretion')
    register_npzd_rule(vs, 'npzd_carbon_calcite_production_dic',
                       (calcite_production_phyto, 'DIC', 'caco3'),
                       label='Production of calcite')
    register_npzd_rule(vs, 'npzd_carbon_calcite_production_alk',
                       (calcite_production_phyto_alk, 'alkalinity', 'caco3'),
                       label='Production of calcite')

    # BOTTOM
    register_npzd_rule(vs, 'npzd_carbon_detritus_bottom_remineralization',
                       (bottom_remineralization_detritus_DIC, 'detritus', 'DIC'),
                       label='Bottom remineralization', boundary='BOTTOM')

    # POST rules
    register_npzd_rule(vs, 'npzd_carbon_dic_alk',
                       (dic_alk_scale, 'DIC', 'alkalinity'),
                       group='POST',
                       label='Changes in DIC reflected in ALK')
    register_npzd_rule(vs, 'npzd_carbon_post_distribute_calcite_alk',
                       (post_redistribute_calcite_alk, 'caco3', 'alkalinity'),
                       label='dissolution', group='POST')
    register_npzd_rule(vs, 'npzd_carbon_post_distribute_calcite_dic',
                       (post_redistribute_calcite, 'caco3', 'DIC'),
                       label='dissolution', group='POST')

    # PRE
    register_npzd_rule(vs, 'pre_reset_calcite',
                       (pre_reset_calcite, 'caco3', 'caco3'),
                       label='reset', group='PRE')

    register_npzd_rule(vs, 'group_carbon_implicit_caco3', [
        'npzd_carbon_flux',
        'npzd_carbon_recycling_detritus_dic',
        'npzd_carbon_primary_production_dic',
        'npzd_carbon_recycling_phyto_dic',
        'npzd_carbon_excretion_dic',
        'npzd_carbon_dic_alk',
        'npzd_carbon_calcite_production_dic',
        'npzd_carbon_calcite_production_alk',
        'npzd_carbon_post_distribute_calcite_alk',
        'npzd_carbon_post_distribute_calcite_dic',
        'npzd_carbon_detritus_bottom_remineralization',
        'pre_reset_calcite',
    ])

@veros_method(inline=True)
def setupNPZD(vs):
    """Taking veros variables and packaging them up into iterables"""

    setup_basic_npzd_rules(vs)

    # Add carbon to the model
    if vs.enable_carbon:
        setup_carbon_npzd_rules(vs)

    from .npzd_rules import excretion
    register_npzd_common_source_rule(vs, 'npzd_basic_zooplankton_excretion',
                                     (excretion, 'zooplankton', 'po4'),
                                     label='Excretion')

    register_npzd_common_source_rule(vs, 'npzd_basic_zooplankton_excretion',
                                     (excretion, 'zooplankton', 'DIC'),
                                     label='Excretion')

    # Turn common source rules into selectable rules
    # We should not have to make this check, it should just be defined
    if hasattr(vs, 'common_source_rules'):
        # All common source rules have been saved to a dictionary
        # where the key is the collection identifier and individual rules are
        # named after the convention {collection_name}_{tracer_name}
        for name, rules in vs.common_source_rules.items():
            collection = [name + "_" + rules[0][1]] + [name + "_" + rules[i][2] for i in range(1, len(rules))]
            print(name, collection)
            register_npzd_rule(vs, name, collection)

    for rule in vs.npzd_selected_rules:
        select_npzd_rule(vs, rule)

    # Update Zooplankton preferences dynamically
    # Ideally this would be done in the Zooplankton class
    zprefsum = sum(vs.zprefs.values())
    for preference in vs.zprefs:
        vs.zprefs[preference] /= zprefsum

    # Keep derivatives of everything for advection
    for tracer, data in vs.npzd_tracers.items():
        vs.npzd_advection_derivatives[tracer] = np.zeros_like(data)

    # Temporary tracers are necessary to only return differences
    for tracer, data in vs.npzd_tracers.items():
        vs.temporary_tracers[tracer] = np.empty_like(data[..., 0])


@veros_method
def npzd(vs):
    r"""
    Main driving function for NPZD functionality

    Computes transport terms and biological activity separately

    \begin{equation}
        \dfrac{\partial C_i}{\partial t} = T + S
    \end{equation}
    """

    # TODO: Refactor transportation code to be defined only once and also used by thermodynamics
    # TODO: Dissipation on W-grid if necessary

    npzd_changes = biogeochemistry(vs)

    """
    For vertical mixing
    """

    a_tri = allocate(vs, ('xt', 'yt', 'zt'), include_ghosts=False)
    b_tri = allocate(vs, ('xt', 'yt', 'zt'), include_ghosts=False)
    c_tri = allocate(vs, ('xt', 'yt', 'zt'), include_ghosts=False)
    d_tri = allocate(vs, ('xt', 'yt', 'zt'), include_ghosts=False)
    delta = allocate(vs, ('xt', 'yt', 'zt'), include_ghosts=False)

    ks = vs.kbot[2:-2, 2:-2] - 1
    delta[:, :, :-1] = vs.dt_tracer / vs.dzw[np.newaxis, np.newaxis, :-1]\
        * vs.kappaH[2:-2, 2:-2, :-1]
    delta[:, :, -1] = 0
    a_tri[:, :, 1:] = -delta[:, :, :-1] / vs.dzt[np.newaxis, np.newaxis, 1:]
    b_tri[:, :, 1:] = 1 + (delta[:, :, 1:] + delta[:, :, :-1]) / vs.dzt[np.newaxis, np.newaxis, 1:]
    b_tri_edge = 1 + delta / vs.dzt[np.newaxis, np.newaxis, :]
    c_tri[:, :, :-1] = -delta[:, :, :-1] / vs.dzt[np.newaxis, np.newaxis, :-1]

    for tracer in vs.npzd_transported_tracers:
        tracer_data = vs.npzd_tracers[tracer]

        """
        Advection of tracers
        """
        thermodynamics.advect_tracer(vs, tracer_data[:, :, :, vs.tau],
                                     vs.npzd_advection_derivatives[tracer][:, :, :, vs.tau])

        # Adam-Bashforth timestepping
        tracer_data[:, :, :, vs.taup1] = tracer_data[:, :, :, vs.tau] + vs.dt_tracer \
            * ((1.5 + vs.AB_eps) * vs.npzd_advection_derivatives[tracer][:, :, :, vs.tau]
               - (0.5 + vs.AB_eps) * vs.npzd_advection_derivatives[tracer][:, :, :, vs.taum1])\
            * vs.maskT

        """
        Diffusion of tracers
        """

        if vs.enable_hor_diffusion:
            horizontal_diffusion_change = np.zeros_like(tracer_data[:, :, :, 0])
            diffusion.horizontal_diffusion(vs, tracer_data[:, :, :, vs.tau],
                                           horizontal_diffusion_change)

            tracer_data[:, :, :, vs.taup1] += vs.dt_tracer * horizontal_diffusion_change

        if vs.enable_biharmonic_mixing:
            biharmonic_diffusion_change = np.empty_like(tracer_data[:, :, :, 0])
            diffusion.biharmonic(vs, tracer_data[:, :, :, vs.tau],
                                 np.sqrt(abs(vs.K_hbi)), biharmonic_diffusion_change)

            tracer_data[:, :, :, vs.taup1] += vs.dt_tracer * biharmonic_diffusion_change

        """
        Restoring zones
        """
        # TODO add restoring zones to general tracers

        """
        Isopycnal diffusion
        """

        if vs.enable_neutral_diffusion:
            dtracer_iso = np.zeros_like(tracer_data[..., 0])

            # NOTE isoneutral_diffusion_decoupled is a temporary solution to splitting the explicit
            # dependence on time and salinity from the function isoneutral_diffusion
            isoneutral.isoneutral_diffusion_decoupled(vs, tracer_data, dtracer_iso,
                                                      iso=True, skew=False)

            if vs.enable_skew_diffusion:
                dtracer_skew = np.zeros_like(tracer_data[..., 0])
                isoneutral.isoneutral_diffusion_decoupled(vs, tracer_data, dtracer_skew,
                                                          iso=False, skew=True)
        """
        Vertical mixing of tracers
        """
        d_tri[:, :, :] = tracer_data[2:-2, 2:-2, :, vs.taup1]
        # TODO: surface flux?
        # d_tri[:, :, -1] += surface_forcing
        sol, mask = utilities.solve_implicit(vs, ks, a_tri, b_tri, c_tri, d_tri, b_edge=b_tri_edge)

        tracer_data[2:-2, 2:-2, :, vs.taup1] = utilities.where(vs, mask, sol,
                                                               tracer_data[2:-2, 2:-2, :, vs.taup1])

    # update by biogeochemical changes
    for tracer, change in npzd_changes.items():
        vs.npzd_tracers[tracer][:, :, :, vs.taup1] += change

    # prepare next timestep with minimum tracer values
    for tracer in vs.npzd_tracers.values():
        tracer[:, :, :, vs.taup1] = np.maximum(tracer[:, :, :, vs.taup1], vs.trcmin * vs.maskT)

    for tracer in vs.npzd_tracers.values():
        utilities.enforce_boundaries(vs, tracer)<|MERGE_RESOLUTION|>--- conflicted
+++ resolved
@@ -461,11 +461,7 @@
 
     po4 = NPZD_tracer(vs.po4, 'po4')
 
-<<<<<<< HEAD
-=======
-
     # Add tracers to the model
->>>>>>> 532bf88d
     register_npzd_data(vs, detritus)
     register_npzd_data(vs, phytoplankton)
     register_npzd_data(vs, zooplankton)
