--- conflicted
+++ resolved
@@ -35,21 +35,7 @@
         rhs = utilities.where(boundary_mask, rhs, boundary_val) # set right hand side on boundaries
         x0 = sol.flatten()
 
-<<<<<<< HEAD
         rhs = rhs.flatten() * self._preconditioner.diagonal()
-=======
-        try:
-            rhs = rhs.copy2numpy()
-        except AttributeError:
-            pass
-
-        try:
-            x0 = x0.copy2numpy()
-        except AttributeError:
-            pass
-
-        rhs = rhs.flatten() * self._rhs_scale
->>>>>>> e0677185
         linear_solution, info = spalg.bicgstab(
             self._matrix, rhs,
             x0=x0, atol=0, tol=vs.congr_epsilon,
