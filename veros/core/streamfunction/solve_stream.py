"""
solve two dimensional Possion equation
     A * dpsi = forc,  where A = nabla_h^2
with Dirichlet boundary conditions
used for streamfunction
"""

from veros.core import veros_kernel
from ... import runtime_settings as rs
from . import utilities
from .. import utilities as mainutils


@veros_kernel(static_args=('nisle', 'enable_cyclic_x'))
def solve_streamfunction(grav, rho_0, rho, dxu, dxt, dyu, dyt, dzw, dzt, tau, taup1, taum1,
                         maskT, maskU, maskV, du, dv, du_mix, dv_mix, cost, cosu, psi, psin,
                         dpsi, dpsin, p_hydro, hur, hvr, nisle, dt_mom, AB_eps, u, v, line_psin,
                         linear_solver, enable_cyclic_x, line_dir_east_mask, line_dir_west_mask,
                         line_dir_north_mask, line_dir_south_mask, boundary_mask):
    """
    solve for barotropic streamfunction
    """
    # hydrostatic pressure
    fxa = grav / rho_0
    tmp = 0.5 * (rho[:, :, :, tau]) * fxa * dzw * maskT
    p_hydro[:, :, -1] = tmp[:, :, -1]
    tmp[:, :, :-1] += 0.5 * rho[:, :, 1:, tau] * \
        fxa * dzw[:-1] * maskT[:, :, :-1]
    p_hydro[:, :, -2::-1] = maskT[:, :, -2::-1] * \
        (p_hydro[:, :, -1, np.newaxis] + np.cumsum(tmp[:, :, -2::-1], axis=2))

    # add hydrostatic pressure gradient
    du[2:-2, 2:-2, :, tau] += \
        -(p_hydro[3:-1, 2:-2, :] - p_hydro[2:-2, 2:-2, :]) \
        / (cost[np.newaxis, 2:-2, np.newaxis] * dxu[2:-2, np.newaxis, np.newaxis]) \
        * maskU[2:-2, 2:-2, :]
    dv[2:-2, 2:-2, :, tau] += \
        -(p_hydro[2:-2, 3:-1, :] - p_hydro[2:-2, 2:-2, :]) \
        / dyu[np.newaxis, 2:-2, np.newaxis] \
        * maskV[2:-2, 2:-2, :]

    # forcing for barotropic streamfunction
    fpx = np.sum((du[:, :, :, tau] + du_mix)
                 * maskU * dzt, axis=(2,)) * hur
    fpy = np.sum((dv[:, :, :, tau] + dv_mix)
                 * maskV * dzt, axis=(2,)) * hvr

    mainutils.enforce_boundaries(fpx, enable_cyclic_x)
    mainutils.enforce_boundaries(fpy, enable_cyclic_x)

    forc = np.zeros_like(fpy)
    forc[2:-2, 2:-2] = (fpy[3:-1, 2:-2] - fpy[2:-2, 2:-2]) \
        / (cosu[2:-2] * dxu[2:-2, np.newaxis]) \
        - (cost[3:-1] * fpx[2:-2, 3:-1] - cost[2:-2] * fpx[2:-2, 2:-2]) \
        / (cosu[2:-2] * dyu[2:-2])

    # solve for interior streamfunction
    dpsi[:, :, taup1] = 2 * dpsi[:, :, tau] - dpsi[:, :, taum1]

    linear_solver.solve(
        forc,
        dpsi[..., taup1]
    )

    mainutils.enforce_boundaries(dpsi[:, :, taup1], enable_cyclic_x)

    line_forc = np.zeros_like(dpsin[..., -1])

    if nisle > 1:
        # calculate island integrals of forcing, keep psi constant on island 1
        line_forc[1:] = utilities.line_integrals(dxu=dxu, dyu=dyu, cost=cost,
                                                 line_dir_east_mask=line_dir_east_mask,
                                                 line_dir_west_mask=line_dir_west_mask,
                                                 line_dir_north_mask=line_dir_north_mask,
                                                 line_dir_south_mask=line_dir_south_mask,
                                                 boundary_mask=boundary_mask, nisle=nisle,
                                                 uloc=fpx[..., np.newaxis],
                                                 vloc=fpy[..., np.newaxis], kind='same')[1:]

        # calculate island integrals of interior streamfunction
        fpx[...] = 0.
        fpy[...] = 0.
        fpx[1:, 1:] = -maskU[1:, 1:, -1] \
            * (dpsi[1:, 1:, taup1] - dpsi[1:, :-1, taup1]) \
            / dyt[np.newaxis, 1:] * hur[1:, 1:]
        fpy[1:, 1:] = maskV[1:, 1:, -1] \
            * (dpsi[1:, 1:, taup1] - dpsi[:-1, 1:, taup1]) \
            / (cosu[np.newaxis, 1:] * dxt[1:, np.newaxis]) * hvr[1:, 1:]
        line_forc[1:] += -utilities.line_integrals(dxu=dxu, dyu=dyu, cost=cost,
                                                   line_dir_east_mask=line_dir_east_mask,
                                                   line_dir_west_mask=line_dir_west_mask,
                                                   line_dir_north_mask=line_dir_north_mask,
                                                   line_dir_south_mask=line_dir_south_mask,
                                                   boundary_mask=boundary_mask, nisle=nisle,
                                                   uloc=fpx[..., np.newaxis],
                                                   vloc=fpy[..., np.newaxis], kind='same')[1:]

        # solve for time dependent boundary values
<<<<<<< HEAD
        dpsin[1:, tau] = np.linalg.solve(line_psin[1:, 1:], line_forc[1:])
=======
        if rs.backend == 'bohrium':
            import numpy.linalg
            line_forc = line_forc.copy2numpy()
            line_psin = line_psin.copy2numpy()
            line_forc[1:] = numpy.linalg.solve(line_psin[1:, 1:], line_forc[1:])
            line_forc = np.array(line_forc)
        else:
            line_forc[1:] = np.linalg.solve(line_psin[1:, 1:], line_forc[1:])

        dpsin[1:, tau] = line_forc[1:]
>>>>>>> bad1460b

    # integrate barotropic and baroclinic velocity forward in time
    psi[:, :, taup1] = psi[:, :, tau] + dt_mom * ((1.5 + AB_eps) * dpsi[:, :, taup1]
                                                  - (0.5 + AB_eps) * dpsi[:, :, tau])
    psi[:, :, taup1] += dt_mom * np.sum(((1.5 + AB_eps) * dpsin[1:, tau]
                                         - (0.5 + AB_eps) * dpsin[1:, taum1]) * psin[:, :, 1:], axis=2)
    u[:, :, :, taup1] = u[:, :, :, tau] + dt_mom * (du_mix + (1.5 + AB_eps) * du[:, :, :, tau]
                                                    - (0.5 + AB_eps) * du[:, :, :, taum1]) * maskU
    v[:, :, :, taup1] = v[:, :, :, tau] + dt_mom * (dv_mix + (1.5 + AB_eps) * dv[:, :, :, tau]
                                                    - (0.5 + AB_eps) * dv[:, :, :, taum1]) * maskV

    # subtract incorrect vertical mean from baroclinic velocity
    fpx = np.sum(u[:, :, :, taup1] * maskU * dzt, axis=2)
    fpy = np.sum(v[:, :, :, taup1] * maskV * dzt, axis=2)
    u[:, :, :, taup1] += -fpx[:, :, np.newaxis] * \
        maskU * hur[:, :, np.newaxis]
    v[:, :, :, taup1] += -fpy[:, :, np.newaxis] * \
        maskV * hvr[:, :, np.newaxis]

    # add barotropic mode to baroclinic velocity
    u[2:-2, 2:-2, :, taup1] += \
        -maskU[2:-2, 2:-2, :]\
        * (psi[2:-2, 2:-2, taup1, np.newaxis] - psi[2:-2, 1:-3, taup1, np.newaxis]) \
        / dyt[np.newaxis, 2:-2, np.newaxis]\
        * hur[2:-2, 2:-2, np.newaxis]
    v[2:-2, 2:-2, :, taup1] += \
        maskV[2:-2, 2:-2, :]\
        * (psi[2:-2, 2:-2, taup1, np.newaxis] - psi[1:-3, 2:-2, taup1, np.newaxis]) \
        / (cosu[2:-2, np.newaxis] * dxt[2:-2, np.newaxis, np.newaxis])\
        * hvr[2:-2, 2:-2][:, :, np.newaxis]

    return u, v, du, dv, p_hydro, psi, dpsi, dpsin<|MERGE_RESOLUTION|>--- conflicted
+++ resolved
@@ -6,7 +6,6 @@
 """
 
 from veros.core import veros_kernel
-from ... import runtime_settings as rs
 from . import utilities
 from .. import utilities as mainutils
 
@@ -96,20 +95,7 @@
                                                    vloc=fpy[..., np.newaxis], kind='same')[1:]
 
         # solve for time dependent boundary values
-<<<<<<< HEAD
         dpsin[1:, tau] = np.linalg.solve(line_psin[1:, 1:], line_forc[1:])
-=======
-        if rs.backend == 'bohrium':
-            import numpy.linalg
-            line_forc = line_forc.copy2numpy()
-            line_psin = line_psin.copy2numpy()
-            line_forc[1:] = numpy.linalg.solve(line_psin[1:, 1:], line_forc[1:])
-            line_forc = np.array(line_forc)
-        else:
-            line_forc[1:] = np.linalg.solve(line_psin[1:, 1:], line_forc[1:])
-
-        dpsin[1:, tau] = line_forc[1:]
->>>>>>> bad1460b
 
     # integrate barotropic and baroclinic velocity forward in time
     psi[:, :, taup1] = psi[:, :, tau] + dt_mom * ((1.5 + AB_eps) * dpsi[:, :, taup1]
