from loguru import logger

from veros.core import veros_kernel, runtime_settings as rs, runtime_state as rst
from .. import utilities as mainutils
from . import island, utilities


@veros_kernel(inline=True, dist_safe=False, local_variables=['kbot', 'land_map'])
def get_isleperim(land_map, kbot, nx, ny, enable_cyclic_x):
    logger.debug(' Determining number of land masses')
    land_map[...] = island.isleperim(kbot, enable_cyclic_x)
    logger.info(_ascii_map(nx, ny, land_map))
    return int(land_map.max()), land_map


def _get_solver_class():
    ls = rs.linear_solver

    def _get_best_solver():
        if rst.proc_num > 1:
            try:
                from .solvers.petsc import PETScSolver
            except ImportError:
                logger.warning('PETSc linear solver not available, falling back to pyAMG')
            else:
                return PETScSolver

        try:
            from .solvers.pyamg import PyAMGSolver
        except ImportError:
            logger.warning('pyAMG linear solver not available, falling back to SciPy')
        else:
            return PyAMGSolver

        from .solvers.scipy import SciPySolver
        return SciPySolver

    if ls == 'best':
        return _get_best_solver()
    elif ls == 'petsc':
        from .solvers.petsc import PETScSolver
        return PETScSolver
    elif ls == 'pyamg':
        from .solvers.pyamg import PyAMGSolver
        return PyAMGSolver
    elif ls == 'scipy':
        from .solvers.scipy import SciPySolver
        return SciPySolver

    raise ValueError('unrecognized linear solver %s' % ls)


@veros_kernel
def streamfunction_init(land_map, nisle, kbot, nx, ny, isle, psin, dpsin, line_psin, boundary_mask,
                        line_dir_south_mask, line_dir_north_mask, line_dir_east_mask,
                        line_dir_west_mask, linear_solver, dxt, dyt, hur, hvr, maskZ,
                        maskU, maskV, cosu, dxu, dyu, cost, default_float_type,
                        enable_cyclic_x):
    """
    prepare for island integrals
    """
    logger.info('Initializing streamfunction method')

    """
    preprocess land map using MOMs algorithm for B-grid to determine number of islands
    """
    land_map = np.zeros_like(kbot, dtype='int')
    nisle, land_map = get_isleperim(land_map, kbot, nx, ny, enable_cyclic_x)

    """
    now that the number of islands is known we can allocate the rest of the variables
    """
    isle = np.arange(1, nisle + 1)
    psin = np.zeros((nx, ny, isle), dtype=default_float_type)
    dpsin = np.zeros((nisle, 3), dtype=default_float_type)          # !!! CHANGE ALLOCATION !!!
    line_psin = np.zeros((nisle, nisle), dtype=default_float_type)
    boundary_mask = np.zeros((nx, ny, isle), dtype='bool')
    line_dir_south_mask = np.zeros((nx, ny, isle), dtype='bool')
    line_dir_north_mask = np.zeros((nx, ny, isle), dtype='bool')
    line_dir_east_mask = np.zeros((nx, ny, isle), dtype='bool')
    line_dir_west_mask = np.zeros((nx, ny, isle), dtype='bool')

    for isle in range(nisle):
        boundary_map = land_map == (isle + 1)

        if enable_cyclic_x:
            line_dir_east_mask[2:-2, 1:-1, isle] = boundary_map[3:-1, 1:-1] & ~boundary_map[3:-1, 2:]
            line_dir_west_mask[2:-2, 1:-1, isle] = boundary_map[2:-2, 2:] & ~boundary_map[2:-2, 1:-1]
            line_dir_south_mask[2:-2, 1:-1, isle] = boundary_map[2:-2, 1:-1] & ~boundary_map[3:-1, 1:-1]
            line_dir_north_mask[2:-2, 1:-1, isle] = boundary_map[3:-1, 2:] & ~boundary_map[2:-2, 2:]
        else:
            line_dir_east_mask[1:-1, 1:-1, isle] = boundary_map[2:, 1:-1] & ~boundary_map[2:, 2:]
            line_dir_west_mask[1:-1, 1:-1, isle] = boundary_map[1:-1, 2:] & ~boundary_map[1:-1, 1:-1]
            line_dir_south_mask[1:-1, 1:-1, isle] = boundary_map[1:-1, 1:-1] & ~boundary_map[2:, 1:-1]
            line_dir_north_mask[1:-1, 1:-1, isle] = boundary_map[2:, 2:] & ~boundary_map[1:-1, 2:]

        boundary_mask[..., isle] = (
            line_dir_east_mask[..., isle]
            | line_dir_west_mask[..., isle]
            | line_dir_north_mask[..., isle]
            | line_dir_south_mask[..., isle]
        )

    linear_solver = _get_solver_class()

    """
    precalculate time independent boundary components of streamfunction
    """
    forc = np.zeros((nx, ny), dtype=default_float_type)

    # initialize with random noise to achieve uniform convergence
    psin[...] = maskZ[..., -1, np.newaxis]  # np.random.rand(*psin.shape) * maskZ[..., -1, np.newaxis]

    for isle in range(nisle):
        logger.info(' Solving for boundary contribution by island {:d}'.format(isle))
        linear_solver.solve(forc, psin[:, :, isle],
                            boundary_val=boundary_mask[:, :, isle])

    mainutils.enforce_boundaries(psin, enable_cyclic_x)

    """
    precalculate time independent island integrals
    """
<<<<<<< HEAD
    fpx = allocate(vs, ('xu', 'yu', 'isle'))
    fpy = allocate(vs, ('xu', 'yu', 'isle'))

    fpx[1:, 1:, :] = -vs.maskU[1:, 1:, -1, np.newaxis] \
        * (vs.psin[1:, 1:, :] - vs.psin[1:, :-1, :]) \
        / vs.dyt[np.newaxis, 1:, np.newaxis] * vs.hur[1:, 1:, np.newaxis]
    fpy[1:, 1:, ...] = vs.maskV[1:, 1:, -1, np.newaxis] \
        * (vs.psin[1:, 1:, :] - vs.psin[:-1, 1:, :]) \
        / (vs.cosu[np.newaxis, 1:, np.newaxis] * vs.dxt[1:, np.newaxis, np.newaxis]) \
        * vs.hvr[1:, 1:, np.newaxis]
    vs.line_psin[...] = utilities.line_integrals(vs, fpx, fpy, kind='full')


@veros_method
def _ascii_map(vs, boundary_map):
    def _get_char(c):
        if c == 0:
            return '.'
        if c < 0:
            return '#'
        return str(c % 10)

=======
    fpx = np.zeros((nx, ny, isle), dtype=default_float_type)
    fpy = np.zeros((nx, ny, isle), dtype=default_float_type)

    fpx[1:, 1:, :] = -maskU[1:, 1:, -1, np.newaxis] \
        * (psin[1:, 1:, :] - psin[1:, :-1, :]) \
        / dyt[np.newaxis, 1:, np.newaxis] * hur[1:, 1:, np.newaxis]
    fpy[1:, 1:, ...] = maskV[1:, 1:, -1, np.newaxis] \
        * (psin[1:, 1:, :] - psin[:-1, 1:, :]) \
        / (cosu[np.newaxis, 1:, np.newaxis] * dxt[1:, np.newaxis, np.newaxis]) \
        * hvr[1:, 1:, np.newaxis]
    line_psin[...] = utilities.line_integrals(dxu, dyu, cost, line_dir_east_mask,
        line_dir_west_mask, line_dir_north_mask, line_dir_south_mask, boundary_mask,
        nisle, uloc=fpx, vloc=fpy, kind='full')

    return psin, dpsin, line_psin, land_map, boundary_mask, line_dir_south_mask,\
        line_dir_north_mask, line_dir_east_mask, line_dir_west_mask, linear_solver


@veros_kernel
def _ascii_map(nx, ny, boundary_map):
>>>>>>> 5afe276b
    map_string = ''
    linewidth = 100
    imt = nx + 4
    iremain = imt
    istart = 0
    map_string += '\n'
    map_string += ' ' * (5 + min(linewidth, imt) // 2 - 13) + 'Land mass and perimeter'
    map_string += '\n'
    for isweep in range(1, imt // linewidth + 2):
        iline = min(iremain, linewidth)
        iremain = iremain - iline
        if iline > 0:
            map_string += '\n'
            map_string += ''.join(['{:5d}'.format(istart + i + 1 - 2) for i in range(1, iline + 1, 5)])
            map_string += '\n'
<<<<<<< HEAD
            for j in range(vs.ny + 3, -1, -1):
                map_string += '{:3d} '.format(j)
                map_string += ''.join([_get_char(boundary_map[istart + i - 2, j]) for i in range(2, iline + 2)])
=======
            for j in range(ny + 3, -1, -1):
                map_string += '{:3d} '.format(j) + ''.join([str(boundary_map[istart + i - 2, j] % 10)
                                                            if boundary_map[istart + i - 2, j] >= 0 else '*' for i in range(2, iline + 2)])
>>>>>>> 5afe276b
                map_string += '\n'
            map_string += ''.join(['{:5d}'.format(istart + i + 1 - 2) for i in range(1, iline + 1, 5)])
            map_string += '\n'
            istart = istart + iline
    map_string += '\n'
    return map_string<|MERGE_RESOLUTION|>--- conflicted
+++ resolved
@@ -1,4 +1,5 @@
 from loguru import logger
+import numpy as np
 
 from veros.core import veros_kernel, runtime_settings as rs, runtime_state as rst
 from .. import utilities as mainutils
@@ -121,30 +122,6 @@
     """
     precalculate time independent island integrals
     """
-<<<<<<< HEAD
-    fpx = allocate(vs, ('xu', 'yu', 'isle'))
-    fpy = allocate(vs, ('xu', 'yu', 'isle'))
-
-    fpx[1:, 1:, :] = -vs.maskU[1:, 1:, -1, np.newaxis] \
-        * (vs.psin[1:, 1:, :] - vs.psin[1:, :-1, :]) \
-        / vs.dyt[np.newaxis, 1:, np.newaxis] * vs.hur[1:, 1:, np.newaxis]
-    fpy[1:, 1:, ...] = vs.maskV[1:, 1:, -1, np.newaxis] \
-        * (vs.psin[1:, 1:, :] - vs.psin[:-1, 1:, :]) \
-        / (vs.cosu[np.newaxis, 1:, np.newaxis] * vs.dxt[1:, np.newaxis, np.newaxis]) \
-        * vs.hvr[1:, 1:, np.newaxis]
-    vs.line_psin[...] = utilities.line_integrals(vs, fpx, fpy, kind='full')
-
-
-@veros_method
-def _ascii_map(vs, boundary_map):
-    def _get_char(c):
-        if c == 0:
-            return '.'
-        if c < 0:
-            return '#'
-        return str(c % 10)
-
-=======
     fpx = np.zeros((nx, ny, isle), dtype=default_float_type)
     fpy = np.zeros((nx, ny, isle), dtype=default_float_type)
 
@@ -155,41 +132,42 @@
         * (psin[1:, 1:, :] - psin[:-1, 1:, :]) \
         / (cosu[np.newaxis, 1:, np.newaxis] * dxt[1:, np.newaxis, np.newaxis]) \
         * hvr[1:, 1:, np.newaxis]
-    line_psin[...] = utilities.line_integrals(dxu, dyu, cost, line_dir_east_mask,
+    line_psin[...] = utilities.line_integrals(
+        dxu, dyu, cost, line_dir_east_mask,
         line_dir_west_mask, line_dir_north_mask, line_dir_south_mask, boundary_mask,
-        nisle, uloc=fpx, vloc=fpy, kind='full')
+        nisle, uloc=fpx, vloc=fpy, kind='full'
+    )
 
     return psin, dpsin, line_psin, land_map, boundary_mask, line_dir_south_mask,\
         line_dir_north_mask, line_dir_east_mask, line_dir_west_mask, linear_solver
 
 
-@veros_kernel
-def _ascii_map(nx, ny, boundary_map):
->>>>>>> 5afe276b
+def _ascii_map(boundary_map):
+    def _get_char(c):
+        if c == 0:
+            return '.'
+        if c < 0:
+            return '#'
+        return str(c % 10)
+
+    nx, ny = boundary_map.shape
     map_string = ''
     linewidth = 100
-    imt = nx + 4
-    iremain = imt
+    iremain = nx
     istart = 0
     map_string += '\n'
-    map_string += ' ' * (5 + min(linewidth, imt) // 2 - 13) + 'Land mass and perimeter'
+    map_string += ' ' * (5 + min(linewidth, nx) // 2 - 13) + 'Land mass and perimeter'
     map_string += '\n'
-    for isweep in range(1, imt // linewidth + 2):
+    for isweep in range(1, nx // linewidth + 2):
         iline = min(iremain, linewidth)
         iremain = iremain - iline
         if iline > 0:
             map_string += '\n'
             map_string += ''.join(['{:5d}'.format(istart + i + 1 - 2) for i in range(1, iline + 1, 5)])
             map_string += '\n'
-<<<<<<< HEAD
-            for j in range(vs.ny + 3, -1, -1):
+            for j in range(ny - 1, -1, -1):
                 map_string += '{:3d} '.format(j)
                 map_string += ''.join([_get_char(boundary_map[istart + i - 2, j]) for i in range(2, iline + 2)])
-=======
-            for j in range(ny + 3, -1, -1):
-                map_string += '{:3d} '.format(j) + ''.join([str(boundary_map[istart + i - 2, j] % 10)
-                                                            if boundary_map[istart + i - 2, j] >= 0 else '*' for i in range(2, iline + 2)])
->>>>>>> 5afe276b
                 map_string += '\n'
             map_string += ''.join(['{:5d}'.format(istart + i + 1 - 2) for i in range(1, iline + 1, 5)])
             map_string += '\n'
