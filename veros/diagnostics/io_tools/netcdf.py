--- conflicted
+++ resolved
@@ -92,18 +92,11 @@
     gridmask = variables.get_grid_mask(vs, var.dims)
     if gridmask is not None:
         newaxes = (slice(None),) * gridmask.ndim + (np.newaxis,) * (var_data.ndim - gridmask.ndim)
-<<<<<<< HEAD
-        var_data = np.where(gridmask.astype("bool")[newaxes], var_data, variables.FILL_VALUE)
-=======
         var_data = np.where(gridmask.astype(np.bool)[newaxes], var_data, variables.FILL_VALUE)
->>>>>>> 67c12b8e
 
     if not np.isscalar(var_data):
         tmask = tuple(vs.tau if dim in variables.TIMESTEPS else slice(None) for dim in var.dims)
         var_data = variables.remove_ghosts(var_data, var.dims)[tmask].T
-
-<<<<<<< HEAD
-    var_data = var_data * var.scale
 
     if rs.backend == "bohrium" and not np.isscalar(var_data):
         var_data = np.interop_numpy.get_array(var_data)
@@ -115,9 +108,6 @@
     if "Time" in var_obj.dimensions:
         assert var_obj.dimensions[0] == "Time"
 
-=======
-    if "Time" in ncfile.variables[key].dimensions:
->>>>>>> 67c12b8e
         if time_step is None:
             raise ValueError("time step must be given for non-constant data")
 
